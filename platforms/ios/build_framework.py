--- conflicted
+++ resolved
@@ -183,10 +183,6 @@
         ] if self.debug_info else [])
 
         if len(self.exclude) > 0:
-<<<<<<< HEAD
-            args += ["-DBUILD_opencv_world=OFF"] if not (self.dynamic and not self.build_objc_wrapper) else []
-=======
->>>>>>> 08b36e4f
             args += ["-DBUILD_opencv_%s=OFF" % m for m in self.exclude]
 
         if len(self.disable) > 0:
