--- conflicted
+++ resolved
@@ -1,77 +1,3 @@
 #include "test_precomp.hpp"
 
-<<<<<<< HEAD
-#if defined(HAVE_OPENCV_GPU) && defined(HAVE_CUDA)
-
-using namespace cv;
-using namespace cv::gpu;
-using namespace cvtest;
-using namespace testing;
-
-int main(int argc, char **argv)
-{
-    try
-    {
-         const char*  keys =
-                "{ h | help ?            | false | Print help}"
-                "{ i | info              | false | Print information about system and exit }"
-                "{ d | device            | -1   | Device on which tests will be executed (-1 means all devices) }"
-                ;
-
-        CommandLineParser cmd(argc, (const char**)argv, keys);
-
-        if (cmd.get<bool>("help"))
-        {
-            cmd.printMessage();
-            return 0;
-    }
-
-        printCudaInfo();
-
-        if (cmd.get<bool>("info"))
-    {
-            return 0;
-    }
-
-        int device = cmd.get<int>("device");
-        if (device < 0)
-    {
-            DeviceManager::instance().loadAll();
-
-            std::cout << "Run tests on all supported devices \n" << std::endl;
-    }
-        else
-    {
-            DeviceManager::instance().load(device);
-
-            DeviceInfo info(device);
-            std::cout << "Run tests on device " << device << " [" << info.name() << "] \n" << std::endl;
-}
-
-        TS::ptr()->init("cv");
-        InitGoogleTest(&argc, argv);
-
-    return RUN_ALL_TESTS();
-}
-    catch (const std::exception& e)
-    {
-        std::cerr << e.what() << std::endl;
-        return -1;
-    }
-    catch (...)
-{
-        std::cerr << "Unknown error" << std::endl;
-        return -1;
-    }
-
-    return 0;
-}
-
-#else // HAVE_CUDA
-
-CV_TEST_MAIN("cv")
-
-#endif // HAVE_CUDA
-=======
-CV_TEST_MAIN("cv")
->>>>>>> 74e5ff2e
+CV_TEST_MAIN("cv")