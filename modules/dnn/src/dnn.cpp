--- conflicted
+++ resolved
@@ -186,21 +186,11 @@
             backends.push_back(std::make_pair(DNN_BACKEND_INFERENCE_ENGINE_NGRAPH, DNN_TARGET_MYRIAD));
 #endif
         }
-<<<<<<< HEAD
         if (checkIETarget(DNN_TARGET_HDDL)) {
-#ifdef HAVE_DNN_IE_NN_BUILDER_2019
-            backends.push_back(std::make_pair(DNN_BACKEND_INFERENCE_ENGINE_NN_BUILDER_2019, DNN_TARGET_HDDL));
-#endif
 #ifdef HAVE_DNN_NGRAPH
             backends.push_back(std::make_pair(DNN_BACKEND_INFERENCE_ENGINE_NGRAPH, DNN_TARGET_HDDL));
 #endif
         }
-#ifdef HAVE_DNN_IE_NN_BUILDER_2019
-        if (checkIETarget(DNN_TARGET_FPGA))
-            backends.push_back(std::make_pair(DNN_BACKEND_INFERENCE_ENGINE_NN_BUILDER_2019, DNN_TARGET_FPGA));
-#endif
-=======
->>>>>>> 1620a1e0
 #ifdef HAVE_OPENCL
         if (cv::ocl::useOpenCL() && ocl::Device::getDefault().isIntel())
         {
@@ -1752,319 +1742,6 @@
         }
     }
 
-<<<<<<< HEAD
-#ifdef HAVE_DNN_IE_NN_BUILDER_2019
-    // Before launching Inference Engine graph we need to specify output blobs.
-    // This function requests output blobs based on inputs references of
-    // layers from default backend or layers from different graphs.
-    void addInfEngineNetOutputs(LayerData &ld)
-    {
-        CV_TRACE_FUNCTION();
-        Ptr<InfEngineBackendNet> layerNet;
-        if (ld.backendNodes.find(preferableBackend) != ld.backendNodes.end())
-        {
-            Ptr<BackendNode> node = ld.backendNodes[preferableBackend];
-            if (!node.empty())
-            {
-                Ptr<InfEngineBackendNode> ieNode = node.dynamicCast<InfEngineBackendNode>();
-                CV_Assert(!ieNode.empty()); CV_Assert(!ieNode->net.empty());
-                layerNet = ieNode->net;
-            }
-        }
-        // For an every input reference we check that it belongs to one of
-        // the Inference Engine backend graphs. Request an output blob if it is.
-        // Do nothing if layer's input is from the same graph.
-        for (int i = 0; i < ld.inputBlobsId.size(); ++i)
-        {
-            LayerData &inpLd = layers[ld.inputBlobsId[i].lid];
-            Ptr<BackendNode> inpNode = inpLd.backendNodes[preferableBackend];
-            if (!inpNode.empty())
-            {
-                Ptr<InfEngineBackendNode> ieInpNode = inpNode.dynamicCast<InfEngineBackendNode>();
-                CV_Assert(!ieInpNode.empty()); CV_Assert(!ieInpNode->net.empty());
-                if (layerNet != ieInpNode->net)
-                {
-                    // layerNet is empty or nodes are from different graphs.
-                    ieInpNode->net->addOutput(ieInpNode->layer.getName());
-                }
-            }
-        }
-    }
-
-    void initInfEngineBackend(const std::vector<LayerPin>& blobsToKeep_)
-    {
-        CV_TRACE_FUNCTION();
-        CV_Assert_N(preferableBackend == DNN_BACKEND_INFERENCE_ENGINE_NN_BUILDER_2019, haveInfEngine());
-        MapIdToLayerData::iterator it;
-        Ptr<InfEngineBackendNet> net;
-
-        for (it = layers.begin(); it != layers.end(); ++it)
-        {
-            LayerData &ld = it->second;
-            if (ld.id == 0)
-            {
-                CV_Assert((netInputLayer->outNames.empty() && ld.outputBlobsWrappers.size() == 1) ||
-                          (netInputLayer->outNames.size() == ld.outputBlobsWrappers.size()));
-                for (int i = 0; i < ld.outputBlobsWrappers.size(); ++i)
-                {
-                    InferenceEngine::DataPtr dataPtr = infEngineDataNode(ld.outputBlobsWrappers[i]);
-#if defined(INF_ENGINE_RELEASE) && INF_ENGINE_VER_MAJOR_LE(2019010000)
-                    dataPtr->name = netInputLayer->outNames.empty() ? ld.name : netInputLayer->outNames[i];
-#else
-                    dataPtr->setName(netInputLayer->outNames.empty() ? ld.name : netInputLayer->outNames[i]);
-#endif
-                }
-            }
-            else
-            {
-                for (int i = 0; i < ld.outputBlobsWrappers.size(); ++i)
-                {
-                    InferenceEngine::DataPtr dataPtr = infEngineDataNode(ld.outputBlobsWrappers[i]);
-#if defined(INF_ENGINE_RELEASE) && INF_ENGINE_VER_MAJOR_LE(2019010000)
-                    dataPtr->name = ld.name;
-#else
-                    dataPtr->setName(ld.name);
-#endif
-                }
-            }
-        }
-
-        if (skipInfEngineInit)
-        {
-            Ptr<BackendNode> node = layers[lastLayerId].backendNodes[preferableBackend];
-            CV_Assert(!node.empty());
-
-            Ptr<InfEngineBackendNode> ieNode = node.dynamicCast<InfEngineBackendNode>();
-            CV_Assert(!ieNode.empty());
-            ieNode->net->reset();
-
-            for (it = layers.begin(); it != layers.end(); ++it)
-            {
-                LayerData &ld = it->second;
-                if (ld.id == 0)
-                {
-                    for (int i = 0; i < ld.inputBlobsWrappers.size(); ++i)
-                    {
-                        InferenceEngine::DataPtr dataPtr = infEngineDataNode(ld.inputBlobsWrappers[i]);
-#if defined(INF_ENGINE_RELEASE) && INF_ENGINE_VER_MAJOR_LE(2019010000)
-                        dataPtr->name = netInputLayer->outNames[i];
-#else
-                        dataPtr->setName(netInputLayer->outNames[i]);
-#endif
-                    }
-                }
-                else
-                {
-                    for (int i = 0; i < ld.outputBlobsWrappers.size(); ++i)
-                    {
-                        InferenceEngine::DataPtr dataPtr = infEngineDataNode(ld.outputBlobsWrappers[i]);
-#if defined(INF_ENGINE_RELEASE) && INF_ENGINE_VER_MAJOR_LE(2019010000)
-                        dataPtr->name = ld.name;
-#else
-                        dataPtr->setName(ld.name);
-#endif
-                    }
-                }
-                ieNode->net->addBlobs(ld.inputBlobsWrappers);
-                ieNode->net->addBlobs(ld.outputBlobsWrappers);
-                ld.skip = true;
-            }
-            layers[lastLayerId].skip = false;
-            ieNode->net->init((Target)preferableTarget);
-            return;
-        }
-
-        // Build Inference Engine networks from sets of layers that support this
-        // backend. Split a whole model on several Inference Engine networks if
-        // some of layers are not implemented.
-
-        bool supportsCPUFallback = preferableTarget == DNN_TARGET_CPU ||
-                                   BackendRegistry::checkIETarget(DNN_TARGET_CPU);
-
-        // Set of all input and output blobs wrappers for current network.
-        std::map<LayerPin, Ptr<BackendWrapper> > netBlobsWrappers;
-        for (it = layers.begin(); it != layers.end(); ++it)
-        {
-            LayerData &ld = it->second;
-            if (ld.id == 0 && ld.skip)
-                continue;
-            bool fused = ld.skip;
-
-            Ptr<Layer> layer = ld.layerInstance;
-            if (!fused && !layer->supportBackend(preferableBackend))
-            {
-                bool customizable = ld.id != 0 &&
-                                    INF_ENGINE_VER_MAJOR_GE(INF_ENGINE_RELEASE_2019R2) &&
-                                    supportsCPUFallback;
-                // TODO: there is a bug in Myriad plugin with custom layers shape infer.
-                if (preferableTarget == DNN_TARGET_MYRIAD || preferableTarget == DNN_TARGET_HDDL)
-                {
-                    for (int i = 0; customizable && i < ld.inputBlobs.size(); ++i)
-                    {
-                        customizable = ld.inputBlobs[i]->size[0] == 1;
-                    }
-                }
-
-                // TODO: fix these workarounds
-                if (preferableTarget == DNN_TARGET_MYRIAD ||
-                    preferableTarget == DNN_TARGET_HDDL ||
-                    preferableTarget == DNN_TARGET_OPENCL ||
-                    preferableTarget == DNN_TARGET_OPENCL_FP16)
-                    customizable &= ld.type != "Concat";
-
-                if (preferableTarget == DNN_TARGET_OPENCL ||
-                    preferableTarget == DNN_TARGET_OPENCL_FP16)
-                    customizable &= ld.type != "Power";
-
-                if (preferableTarget == DNN_TARGET_OPENCL)
-                    customizable &= ld.type != "Eltwise";
-
-                if (!customizable)
-                {
-                    addInfEngineNetOutputs(ld);
-                    net = Ptr<InfEngineBackendNet>();
-                    netBlobsWrappers.clear();  // Is not used for R5 release but we don't wrap it to #ifdef.
-                    layer->preferableTarget = DNN_TARGET_CPU;
-                    continue;
-                }
-            }
-            ld.skip = true;  // Initially skip all Inference Engine supported layers.
-
-            // Create a new network if one of inputs from different Inference Engine graph.
-            for (int i = 0; i < ld.inputBlobsId.size(); ++i)
-            {
-                LayerData &inpLd = layers[ld.inputBlobsId[i].lid];
-                Ptr<BackendNode> inpNode = inpLd.backendNodes[preferableBackend];
-                if (!inpNode.empty())
-                {
-                    Ptr<InfEngineBackendNode> ieInpNode = inpNode.dynamicCast<InfEngineBackendNode>();
-                    CV_Assert(!ieInpNode.empty()); CV_Assert(!ieInpNode->net.empty());
-                    if (ieInpNode->net != net)
-                    {
-                        net = Ptr<InfEngineBackendNet>();
-                        netBlobsWrappers.clear();  // Is not used for R5 release but we don't wrap it to #ifdef.
-                        break;
-                    }
-                }
-            }
-
-            Ptr<BackendNode> node;
-            if (!net.empty())
-            {
-                if (fused)
-                {
-                    bool inPlace = ld.inputBlobsId.size() == 1 && ld.outputBlobs.size() == 1 &&
-                                   ld.inputBlobs[0]->data == ld.outputBlobs[0].data;
-                    CV_Assert(inPlace);
-                    node = layers[ld.inputBlobsId[0].lid].backendNodes[preferableBackend];
-                    ld.inputBlobsWrappers = layers[ld.inputBlobsId[0].lid].inputBlobsWrappers;
-                }
-            }
-            else
-                net = Ptr<InfEngineBackendNet>(new InfEngineBackendNet());
-
-            if (!fused)
-            {
-                if (layer->supportBackend(preferableBackend))
-                    node = layer->initInfEngine(ld.inputBlobsWrappers);
-                else
-                {
-                    node = Ptr<BackendNode>(new InfEngineBackendNode(
-                        ld.layerInstance, ld.inputBlobs, ld.outputBlobs, ld.internals));
-                }
-            }
-            else if (node.empty())
-                continue;
-
-            CV_Assert(!node.empty());
-            ld.backendNodes[preferableBackend] = node;
-
-            Ptr<InfEngineBackendNode> ieNode = node.dynamicCast<InfEngineBackendNode>();
-            CV_Assert(!ieNode.empty());
-            ieNode->net = net;
-
-            for (const auto& pin : blobsToKeep_)
-            {
-                if (pin.lid == ld.id)
-                {
-                    ieNode->net->addOutput(ieNode->layer.getName());
-                    break;
-                }
-            }
-
-            // Convert weights in FP16 for specific targets.
-            if ((preferableTarget == DNN_TARGET_OPENCL_FP16 ||
-                 preferableTarget == DNN_TARGET_MYRIAD ||
-                 preferableTarget == DNN_TARGET_HDDL ||
-                 preferableTarget == DNN_TARGET_FPGA) && !fused)
-            {
-#if INF_ENGINE_VER_MAJOR_GE(INF_ENGINE_RELEASE_2019R1)
-                for (const std::string& name : {"weights", "biases"})
-                {
-                    auto it = ieNode->layer.getParameters().find(name);
-                    if (it != ieNode->layer.getParameters().end())
-                    {
-                        InferenceEngine::Blob::Ptr bp = it->second.as<InferenceEngine::Blob::Ptr>();
-                        it->second = convertFp16(std::const_pointer_cast<InferenceEngine::Blob>(bp));
-                    }
-                }
-#else
-                auto& blobs = ieNode->layer.getConstantData();
-                if (blobs.empty())
-                {
-                    // In case of non weightable layer we have to specify
-                    // it's precision adding dummy blob.
-                    auto blob = InferenceEngine::make_shared_blob<int16_t>(
-                                    InferenceEngine::Precision::FP16,
-                                    InferenceEngine::Layout::C, {1});
-                    blob->allocate();
-                    blobs[""] = blob;
-                }
-                else
-                {
-                    for (auto& it : blobs)
-                        it.second = convertFp16(std::const_pointer_cast<InferenceEngine::Blob>(it.second));
-                }
-#endif
-            }
-
-            if (!fused)
-                net->addLayer(ieNode->layer);
-
-            net->connect(ld.inputBlobsWrappers, ld.outputBlobsWrappers, ieNode->layer.getName());
-            net->addBlobs(ld.inputBlobsWrappers);
-            net->addBlobs(ld.outputBlobsWrappers);
-            addInfEngineNetOutputs(ld);
-        }
-
-        // Initialize all networks.
-        for (MapIdToLayerData::reverse_iterator it = layers.rbegin(); it != layers.rend(); ++it)
-        {
-            LayerData &ld = it->second;
-            if (ld.backendNodes.find(preferableBackend) == ld.backendNodes.end())
-                continue;
-
-            Ptr<BackendNode> node = ld.backendNodes[preferableBackend];
-            if (node.empty())
-                continue;
-
-            Ptr<InfEngineBackendNode> ieNode = node.dynamicCast<InfEngineBackendNode>();
-            if (ieNode.empty())
-                continue;
-
-            CV_Assert(!ieNode->net.empty());
-
-            if (!ieNode->net->isInitialized())
-            {
-                ieNode->net->init((Target)preferableTarget);
-                ld.skip = false;
-            }
-        }
-    }
-#endif  // HAVE_DNN_IE_NN_BUILDER_2019
-
-=======
->>>>>>> 1620a1e0
 
 #ifdef HAVE_DNN_NGRAPH
     /** mark input pins as outputs from other subnetworks
@@ -2939,11 +2616,7 @@
         CV_TRACE_FUNCTION();
 
         if(!fusion || (preferableBackend != DNN_BACKEND_OPENCV &&
-<<<<<<< HEAD
                         preferableBackend != DNN_BACKEND_CUDA &&
-                        preferableBackend != DNN_BACKEND_INFERENCE_ENGINE_NN_BUILDER_2019 &&
-=======
->>>>>>> 1620a1e0
                         preferableBackend != DNN_BACKEND_INFERENCE_ENGINE_NGRAPH))
            return;
 
@@ -3769,8 +3442,8 @@
                 {
                     forwardNgraph(ld.outputBlobsWrappers, node, isAsync);
                 }
-<<<<<<< HEAD
-                 else if (preferableBackend == DNN_BACKEND_WEBNN)
+#endif
+                else if (preferableBackend == DNN_BACKEND_WEBNN)
                 {
                     forwardWebnn(ld.outputBlobsWrappers, node, isAsync);
                 }
@@ -3788,8 +3461,6 @@
                         forwardLayer(ld);
                     }
                 }
-=======
->>>>>>> 1620a1e0
 #endif
                 else
                 {
