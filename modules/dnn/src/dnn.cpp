--- conflicted
+++ resolved
@@ -1395,14 +1395,11 @@
                   preferableTarget == DNN_TARGET_FPGA
             );
         }
-<<<<<<< HEAD
+#endif
         CV_Assert(preferableBackend != DNN_BACKEND_VKCOM ||
                   preferableTarget == DNN_TARGET_VULKAN);
         CV_Assert(preferableBackend != DNN_BACKEND_CUDA ||
                   IS_DNN_CUDA_TARGET(preferableTarget));
-=======
-#endif
->>>>>>> bdd2b57e
         if (!netWasAllocated || this->blobsToKeep != blobsToKeep_)
         {
             if (preferableBackend == DNN_BACKEND_OPENCV && IS_DNN_OPENCL_TARGET(preferableTarget))
