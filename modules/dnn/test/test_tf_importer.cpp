--- conflicted
+++ resolved
@@ -1449,23 +1449,13 @@
 
 TEST_P(Test_TensorFlow_layers, lstm)
 {
-<<<<<<< HEAD
     if(backend == DNN_BACKEND_CUDA)
         applyTestTag(CV_TEST_TAG_DNN_SKIP_CUDA); /* not supported */
-#if defined(INF_ENGINE_RELEASE) && INF_ENGINE_VER_MAJOR_LT(2021040000)
-    if (backend == DNN_BACKEND_INFERENCE_ENGINE_NN_BUILDER_2019)
-        applyTestTag(CV_TEST_TAG_DNN_SKIP_IE_NN_BUILDER);
-    if (backend == DNN_BACKEND_INFERENCE_ENGINE_NGRAPH)
-        applyTestTag(CV_TEST_TAG_DNN_SKIP_IE_NGRAPH);
-#endif
-#if defined(INF_ENGINE_RELEASE) && INF_ENGINE_VER_MAJOR_EQ(2021040000)
-=======
 #if defined(INF_ENGINE_RELEASE) && INF_ENGINE_VER_MAJOR_EQ(2022010000)
     // Xlink, Failed to allocate graph: NC_ERROR
     if (backend == DNN_BACKEND_INFERENCE_ENGINE_NGRAPH && target == DNN_TARGET_MYRIAD)
         applyTestTag(CV_TEST_TAG_DNN_SKIP_IE_MYRIAD, CV_TEST_TAG_DNN_SKIP_IE_NGRAPH, CV_TEST_TAG_DNN_SKIP_IE_VERSION);
 #elif defined(INF_ENGINE_RELEASE) && INF_ENGINE_VER_MAJOR_EQ(2021040000)
->>>>>>> a93fb526
     if (backend == DNN_BACKEND_INFERENCE_ENGINE_NGRAPH)
     {
         // Exception: Ngraph operation Reshape with name Reshape has dynamic output shape on 0 port, but CPU plug-in supports only static shape
@@ -1691,17 +1681,8 @@
 
 TEST_P(Test_TensorFlow_layers, tf2_prelu)
 {
-<<<<<<< HEAD
     if (backend == DNN_BACKEND_CUDA)
         applyTestTag(CV_TEST_TAG_DNN_SKIP_CUDA); // not supported; only across channels is supported
-#if defined(INF_ENGINE_RELEASE) && INF_ENGINE_VER_MAJOR_LT(2021040000)
-    if (backend == DNN_BACKEND_INFERENCE_ENGINE_NN_BUILDER_2019)
-        applyTestTag(CV_TEST_TAG_DNN_SKIP_IE_NN_BUILDER);
-    if (backend == DNN_BACKEND_INFERENCE_ENGINE_NGRAPH)
-        applyTestTag(CV_TEST_TAG_DNN_SKIP_IE_NGRAPH);
-#endif
-#if defined(INF_ENGINE_RELEASE) && INF_ENGINE_VER_MAJOR_EQ(2021040000)
-=======
 #if defined(INF_ENGINE_RELEASE) && INF_ENGINE_VER_MAJOR_EQ(2022010000)
     // Eltwise executor got invalid input/output dims configuration
     if (backend == DNN_BACKEND_INFERENCE_ENGINE_NGRAPH && target == DNN_TARGET_CPU)
@@ -1712,7 +1693,6 @@
             CV_TEST_TAG_DNN_SKIP_IE_NGRAPH, CV_TEST_TAG_DNN_SKIP_IE_VERSION
         );
 #elif defined(INF_ENGINE_RELEASE) && INF_ENGINE_VER_MAJOR_EQ(2021040000)
->>>>>>> a93fb526
     if (backend == DNN_BACKEND_INFERENCE_ENGINE_NGRAPH)
     {
         // IE exception: Input prelu:StatefulPartitionedCall/StatefulPartitionedCall/sequential/p_re_lu/add hasn't been found in primitiveIDs map
