--- conflicted
+++ resolved
@@ -405,12 +405,8 @@
         temp_dir = std::wstring(opencv_temp_dir);
 #else
     const char *temp_dir = getenv("OPENCV_TEMP_PATH");
-<<<<<<< HEAD
     String fname;
-=======
-#endif
-    string fname;
->>>>>>> b2d1d87e
+#endif
 
 #if defined WIN32 || defined _WIN32
 #ifdef HAVE_WINRT
