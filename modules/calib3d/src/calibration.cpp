/*M///////////////////////////////////////////////////////////////////////////////////////
//
//  IMPORTANT: READ BEFORE DOWNLOADING, COPYING, INSTALLING OR USING.
//
//  By downloading, copying, installing or using the software you agree to this license.
//  If you do not agree to this license, do not download, install,
//  copy or use the software.
//
//
//                           License Agreement
//                For Open Source Computer Vision Library
//
// Copyright (C) 2000-2008, Intel Corporation, all rights reserved.
// Copyright (C) 2009, Willow Garage Inc., all rights reserved.
// Third party copyrights are property of their respective owners.
//
// Redistribution and use in source and binary forms, with or without modification,
// are permitted provided that the following conditions are met:
//
//   * Redistribution's of source code must retain the above copyright notice,
//     this list of conditions and the following disclaimer.
//
//   * Redistribution's in binary form must reproduce the above copyright notice,
//     this list of conditions and the following disclaimer in the documentation
//     and/or other materials provided with the distribution.
//
//   * The name of the copyright holders may not be used to endorse or promote products
//     derived from this software without specific prior written permission.
//
// This software is provided by the copyright holders and contributors "as is" and
// any express or implied warranties, including, but not limited to, the implied
// warranties of merchantability and fitness for a particular purpose are disclaimed.
// In no event shall the Intel Corporation or contributors be liable for any direct,
// indirect, incidental, special, exemplary, or consequential damages
// (including, but not limited to, procurement of substitute goods or services;
// loss of use, data, or profits; or business interruption) however caused
// and on any theory of liability, whether in contract, strict liability,
// or tort (including negligence or otherwise) arising in any way out of
// the use of this software, even if advised of the possibility of such damage.
//
//M*/

#include "precomp.hpp"
#include "opencv2/imgproc/imgproc_c.h"
#include "opencv2/calib3d/calib3d_c.h"
#include <stdio.h>
#include <iterator>

/*
    This is stright-forward port v3 of Matlab calibration engine by Jean-Yves Bouguet
    that is (in a large extent) based on the paper:
    Z. Zhang. "A flexible new technique for camera calibration".
    IEEE Transactions on Pattern Analysis and Machine Intelligence, 22(11):1330-1334, 2000.

    The 1st initial port was done by Valery Mosyagin.
*/

using namespace cv;

// reimplementation of dAB.m
CV_IMPL void cvCalcMatMulDeriv( const CvMat* A, const CvMat* B, CvMat* dABdA, CvMat* dABdB )
{
    int i, j, M, N, L;
    int bstep;

    CV_Assert( CV_IS_MAT(A) && CV_IS_MAT(B) );
    CV_Assert( CV_ARE_TYPES_EQ(A, B) &&
        (CV_MAT_TYPE(A->type) == CV_32F || CV_MAT_TYPE(A->type) == CV_64F) );
    CV_Assert( A->cols == B->rows );

    M = A->rows;
    L = A->cols;
    N = B->cols;
    bstep = B->step/CV_ELEM_SIZE(B->type);

    if( dABdA )
    {
        CV_Assert( CV_ARE_TYPES_EQ(A, dABdA) &&
            dABdA->rows == A->rows*B->cols && dABdA->cols == A->rows*A->cols );
    }

    if( dABdB )
    {
        CV_Assert( CV_ARE_TYPES_EQ(A, dABdB) &&
            dABdB->rows == A->rows*B->cols && dABdB->cols == B->rows*B->cols );
    }

    if( CV_MAT_TYPE(A->type) == CV_32F )
    {
        for( i = 0; i < M*N; i++ )
        {
            int i1 = i / N,  i2 = i % N;

            if( dABdA )
            {
                float* dcda = (float*)(dABdA->data.ptr + dABdA->step*i);
                const float* b = (const float*)B->data.ptr + i2;

                for( j = 0; j < M*L; j++ )
                    dcda[j] = 0;
                for( j = 0; j < L; j++ )
                    dcda[i1*L + j] = b[j*bstep];
            }

            if( dABdB )
            {
                float* dcdb = (float*)(dABdB->data.ptr + dABdB->step*i);
                const float* a = (const float*)(A->data.ptr + A->step*i1);

                for( j = 0; j < L*N; j++ )
                    dcdb[j] = 0;
                for( j = 0; j < L; j++ )
                    dcdb[j*N + i2] = a[j];
            }
        }
    }
    else
    {
        for( i = 0; i < M*N; i++ )
        {
            int i1 = i / N,  i2 = i % N;

            if( dABdA )
            {
                double* dcda = (double*)(dABdA->data.ptr + dABdA->step*i);
                const double* b = (const double*)B->data.ptr + i2;

                for( j = 0; j < M*L; j++ )
                    dcda[j] = 0;
                for( j = 0; j < L; j++ )
                    dcda[i1*L + j] = b[j*bstep];
            }

            if( dABdB )
            {
                double* dcdb = (double*)(dABdB->data.ptr + dABdB->step*i);
                const double* a = (const double*)(A->data.ptr + A->step*i1);

                for( j = 0; j < L*N; j++ )
                    dcdb[j] = 0;
                for( j = 0; j < L; j++ )
                    dcdb[j*N + i2] = a[j];
            }
        }
    }
}

// reimplementation of compose_motion.m
CV_IMPL void cvComposeRT( const CvMat* _rvec1, const CvMat* _tvec1,
             const CvMat* _rvec2, const CvMat* _tvec2,
             CvMat* _rvec3, CvMat* _tvec3,
             CvMat* dr3dr1, CvMat* dr3dt1,
             CvMat* dr3dr2, CvMat* dr3dt2,
             CvMat* dt3dr1, CvMat* dt3dt1,
             CvMat* dt3dr2, CvMat* dt3dt2 )
{
    double _r1[3], _r2[3];
    double _R1[9], _d1[9*3], _R2[9], _d2[9*3];
    CvMat r1 = cvMat(3,1,CV_64F,_r1), r2 = cvMat(3,1,CV_64F,_r2);
    CvMat R1 = cvMat(3,3,CV_64F,_R1), R2 = cvMat(3,3,CV_64F,_R2);
    CvMat dR1dr1 = cvMat(9,3,CV_64F,_d1), dR2dr2 = cvMat(9,3,CV_64F,_d2);

    CV_Assert( CV_IS_MAT(_rvec1) && CV_IS_MAT(_rvec2) );

    CV_Assert( CV_MAT_TYPE(_rvec1->type) == CV_32F ||
               CV_MAT_TYPE(_rvec1->type) == CV_64F );

    CV_Assert( _rvec1->rows == 3 && _rvec1->cols == 1 && CV_ARE_SIZES_EQ(_rvec1, _rvec2) );

    cvConvert( _rvec1, &r1 );
    cvConvert( _rvec2, &r2 );

    cvRodrigues2( &r1, &R1, &dR1dr1 );
    cvRodrigues2( &r2, &R2, &dR2dr2 );

    if( _rvec3 || dr3dr1 || dr3dr2 )
    {
        double _r3[3], _R3[9], _dR3dR1[9*9], _dR3dR2[9*9], _dr3dR3[9*3];
        double _W1[9*3], _W2[3*3];
        CvMat r3 = cvMat(3,1,CV_64F,_r3), R3 = cvMat(3,3,CV_64F,_R3);
        CvMat dR3dR1 = cvMat(9,9,CV_64F,_dR3dR1), dR3dR2 = cvMat(9,9,CV_64F,_dR3dR2);
        CvMat dr3dR3 = cvMat(3,9,CV_64F,_dr3dR3);
        CvMat W1 = cvMat(3,9,CV_64F,_W1), W2 = cvMat(3,3,CV_64F,_W2);

        cvMatMul( &R2, &R1, &R3 );
        cvCalcMatMulDeriv( &R2, &R1, &dR3dR2, &dR3dR1 );

        cvRodrigues2( &R3, &r3, &dr3dR3 );

        if( _rvec3 )
            cvConvert( &r3, _rvec3 );

        if( dr3dr1 )
        {
            cvMatMul( &dr3dR3, &dR3dR1, &W1 );
            cvMatMul( &W1, &dR1dr1, &W2 );
            cvConvert( &W2, dr3dr1 );
        }

        if( dr3dr2 )
        {
            cvMatMul( &dr3dR3, &dR3dR2, &W1 );
            cvMatMul( &W1, &dR2dr2, &W2 );
            cvConvert( &W2, dr3dr2 );
        }
    }

    if( dr3dt1 )
        cvZero( dr3dt1 );
    if( dr3dt2 )
        cvZero( dr3dt2 );

    if( _tvec3 || dt3dr2 || dt3dt1 )
    {
        double _t1[3], _t2[3], _t3[3], _dxdR2[3*9], _dxdt1[3*3], _W3[3*3];
        CvMat t1 = cvMat(3,1,CV_64F,_t1), t2 = cvMat(3,1,CV_64F,_t2);
        CvMat t3 = cvMat(3,1,CV_64F,_t3);
        CvMat dxdR2 = cvMat(3, 9, CV_64F, _dxdR2);
        CvMat dxdt1 = cvMat(3, 3, CV_64F, _dxdt1);
        CvMat W3 = cvMat(3, 3, CV_64F, _W3);

        CV_Assert( CV_IS_MAT(_tvec1) && CV_IS_MAT(_tvec2) );
        CV_Assert( CV_ARE_SIZES_EQ(_tvec1, _tvec2) && CV_ARE_SIZES_EQ(_tvec1, _rvec1) );

        cvConvert( _tvec1, &t1 );
        cvConvert( _tvec2, &t2 );
        cvMatMulAdd( &R2, &t1, &t2, &t3 );

        if( _tvec3 )
            cvConvert( &t3, _tvec3 );

        if( dt3dr2 || dt3dt1 )
        {
            cvCalcMatMulDeriv( &R2, &t1, &dxdR2, &dxdt1 );
            if( dt3dr2 )
            {
                cvMatMul( &dxdR2, &dR2dr2, &W3 );
                cvConvert( &W3, dt3dr2 );
            }
            if( dt3dt1 )
                cvConvert( &dxdt1, dt3dt1 );
        }
    }

    if( dt3dt2 )
        cvSetIdentity( dt3dt2 );
    if( dt3dr1 )
        cvZero( dt3dr1 );
}

CV_IMPL int cvRodrigues2( const CvMat* src, CvMat* dst, CvMat* jacobian )
{
    int depth, elem_size;
    int i, k;
    double J[27];
    CvMat matJ = cvMat( 3, 9, CV_64F, J );

    if( !CV_IS_MAT(src) )
        CV_Error( !src ? CV_StsNullPtr : CV_StsBadArg, "Input argument is not a valid matrix" );

    if( !CV_IS_MAT(dst) )
        CV_Error( !dst ? CV_StsNullPtr : CV_StsBadArg,
        "The first output argument is not a valid matrix" );

    depth = CV_MAT_DEPTH(src->type);
    elem_size = CV_ELEM_SIZE(depth);

    if( depth != CV_32F && depth != CV_64F )
        CV_Error( CV_StsUnsupportedFormat, "The matrices must have 32f or 64f data type" );

    if( !CV_ARE_DEPTHS_EQ(src, dst) )
        CV_Error( CV_StsUnmatchedFormats, "All the matrices must have the same data type" );

    if( jacobian )
    {
        if( !CV_IS_MAT(jacobian) )
            CV_Error( CV_StsBadArg, "Jacobian is not a valid matrix" );

        if( !CV_ARE_DEPTHS_EQ(src, jacobian) || CV_MAT_CN(jacobian->type) != 1 )
            CV_Error( CV_StsUnmatchedFormats, "Jacobian must have 32fC1 or 64fC1 datatype" );

        if( (jacobian->rows != 9 || jacobian->cols != 3) &&
            (jacobian->rows != 3 || jacobian->cols != 9))
            CV_Error( CV_StsBadSize, "Jacobian must be 3x9 or 9x3" );
    }

    if( src->cols == 1 || src->rows == 1 )
    {
        double rx, ry, rz, theta;
        int step = src->rows > 1 ? src->step / elem_size : 1;

        if( src->rows + src->cols*CV_MAT_CN(src->type) - 1 != 3 )
            CV_Error( CV_StsBadSize, "Input matrix must be 1x3, 3x1 or 3x3" );

        if( dst->rows != 3 || dst->cols != 3 || CV_MAT_CN(dst->type) != 1 )
            CV_Error( CV_StsBadSize, "Output matrix must be 3x3, single-channel floating point matrix" );

        if( depth == CV_32F )
        {
            rx = src->data.fl[0];
            ry = src->data.fl[step];
            rz = src->data.fl[step*2];
        }
        else
        {
            rx = src->data.db[0];
            ry = src->data.db[step];
            rz = src->data.db[step*2];
        }
        theta = std::sqrt(rx*rx + ry*ry + rz*rz);

        if( theta < DBL_EPSILON )
        {
            cvSetIdentity( dst );

            if( jacobian )
            {
                memset( J, 0, sizeof(J) );
                J[5] = J[15] = J[19] = -1;
                J[7] = J[11] = J[21] = 1;
            }
        }
        else
        {
            const double I[] = { 1, 0, 0, 0, 1, 0, 0, 0, 1 };

            double c = cos(theta);
            double s = sin(theta);
            double c1 = 1. - c;
            double itheta = theta ? 1./theta : 0.;

            rx *= itheta; ry *= itheta; rz *= itheta;

            double rrt[] = { rx*rx, rx*ry, rx*rz, rx*ry, ry*ry, ry*rz, rx*rz, ry*rz, rz*rz };
            double _r_x_[] = { 0, -rz, ry, rz, 0, -rx, -ry, rx, 0 };
            double R[9];
            CvMat matR = cvMat( 3, 3, CV_64F, R );

            // R = cos(theta)*I + (1 - cos(theta))*r*rT + sin(theta)*[r_x]
            // where [r_x] is [0 -rz ry; rz 0 -rx; -ry rx 0]
            for( k = 0; k < 9; k++ )
                R[k] = c*I[k] + c1*rrt[k] + s*_r_x_[k];

            cvConvert( &matR, dst );

            if( jacobian )
            {
                double drrt[] = { rx+rx, ry, rz, ry, 0, 0, rz, 0, 0,
                                  0, rx, 0, rx, ry+ry, rz, 0, rz, 0,
                                  0, 0, rx, 0, 0, ry, rx, ry, rz+rz };
                double d_r_x_[] = { 0, 0, 0, 0, 0, -1, 0, 1, 0,
                                    0, 0, 1, 0, 0, 0, -1, 0, 0,
                                    0, -1, 0, 1, 0, 0, 0, 0, 0 };
                for( i = 0; i < 3; i++ )
                {
                    double ri = i == 0 ? rx : i == 1 ? ry : rz;
                    double a0 = -s*ri, a1 = (s - 2*c1*itheta)*ri, a2 = c1*itheta;
                    double a3 = (c - s*itheta)*ri, a4 = s*itheta;
                    for( k = 0; k < 9; k++ )
                        J[i*9+k] = a0*I[k] + a1*rrt[k] + a2*drrt[i*9+k] +
                                   a3*_r_x_[k] + a4*d_r_x_[i*9+k];
                }
            }
        }
    }
    else if( src->cols == 3 && src->rows == 3 )
    {
        double R[9], U[9], V[9], W[3], rx, ry, rz;
        CvMat matR = cvMat( 3, 3, CV_64F, R );
        CvMat matU = cvMat( 3, 3, CV_64F, U );
        CvMat matV = cvMat( 3, 3, CV_64F, V );
        CvMat matW = cvMat( 3, 1, CV_64F, W );
        double theta, s, c;
        int step = dst->rows > 1 ? dst->step / elem_size : 1;

        if( (dst->rows != 1 || dst->cols*CV_MAT_CN(dst->type) != 3) &&
            (dst->rows != 3 || dst->cols != 1 || CV_MAT_CN(dst->type) != 1))
            CV_Error( CV_StsBadSize, "Output matrix must be 1x3 or 3x1" );

        cvConvert( src, &matR );
        if( !cvCheckArr( &matR, CV_CHECK_RANGE+CV_CHECK_QUIET, -100, 100 ) )
        {
            cvZero(dst);
            if( jacobian )
                cvZero(jacobian);
            return 0;
        }

        cvSVD( &matR, &matW, &matU, &matV, CV_SVD_MODIFY_A + CV_SVD_U_T + CV_SVD_V_T );
        cvGEMM( &matU, &matV, 1, 0, 0, &matR, CV_GEMM_A_T );

        rx = R[7] - R[5];
        ry = R[2] - R[6];
        rz = R[3] - R[1];

        s = std::sqrt((rx*rx + ry*ry + rz*rz)*0.25);
        c = (R[0] + R[4] + R[8] - 1)*0.5;
        c = c > 1. ? 1. : c < -1. ? -1. : c;
        theta = acos(c);

        if( s < 1e-5 )
        {
            double t;

            if( c > 0 )
                rx = ry = rz = 0;
            else
            {
                t = (R[0] + 1)*0.5;
                rx = std::sqrt(MAX(t,0.));
                t = (R[4] + 1)*0.5;
                ry = std::sqrt(MAX(t,0.))*(R[1] < 0 ? -1. : 1.);
                t = (R[8] + 1)*0.5;
                rz = std::sqrt(MAX(t,0.))*(R[2] < 0 ? -1. : 1.);
                if( fabs(rx) < fabs(ry) && fabs(rx) < fabs(rz) && (R[5] > 0) != (ry*rz > 0) )
                    rz = -rz;
                theta /= std::sqrt(rx*rx + ry*ry + rz*rz);
                rx *= theta;
                ry *= theta;
                rz *= theta;
            }

            if( jacobian )
            {
                memset( J, 0, sizeof(J) );
                if( c > 0 )
                {
                    J[5] = J[15] = J[19] = -0.5;
                    J[7] = J[11] = J[21] = 0.5;
                }
            }
        }
        else
        {
            double vth = 1/(2*s);

            if( jacobian )
            {
                double t, dtheta_dtr = -1./s;
                // var1 = [vth;theta]
                // var = [om1;var1] = [om1;vth;theta]
                double dvth_dtheta = -vth*c/s;
                double d1 = 0.5*dvth_dtheta*dtheta_dtr;
                double d2 = 0.5*dtheta_dtr;
                // dvar1/dR = dvar1/dtheta*dtheta/dR = [dvth/dtheta; 1] * dtheta/dtr * dtr/dR
                double dvardR[5*9] =
                {
                    0, 0, 0, 0, 0, 1, 0, -1, 0,
                    0, 0, -1, 0, 0, 0, 1, 0, 0,
                    0, 1, 0, -1, 0, 0, 0, 0, 0,
                    d1, 0, 0, 0, d1, 0, 0, 0, d1,
                    d2, 0, 0, 0, d2, 0, 0, 0, d2
                };
                // var2 = [om;theta]
                double dvar2dvar[] =
                {
                    vth, 0, 0, rx, 0,
                    0, vth, 0, ry, 0,
                    0, 0, vth, rz, 0,
                    0, 0, 0, 0, 1
                };
                double domegadvar2[] =
                {
                    theta, 0, 0, rx*vth,
                    0, theta, 0, ry*vth,
                    0, 0, theta, rz*vth
                };

                CvMat _dvardR = cvMat( 5, 9, CV_64FC1, dvardR );
                CvMat _dvar2dvar = cvMat( 4, 5, CV_64FC1, dvar2dvar );
                CvMat _domegadvar2 = cvMat( 3, 4, CV_64FC1, domegadvar2 );
                double t0[3*5];
                CvMat _t0 = cvMat( 3, 5, CV_64FC1, t0 );

                cvMatMul( &_domegadvar2, &_dvar2dvar, &_t0 );
                cvMatMul( &_t0, &_dvardR, &matJ );

                // transpose every row of matJ (treat the rows as 3x3 matrices)
                CV_SWAP(J[1], J[3], t); CV_SWAP(J[2], J[6], t); CV_SWAP(J[5], J[7], t);
                CV_SWAP(J[10], J[12], t); CV_SWAP(J[11], J[15], t); CV_SWAP(J[14], J[16], t);
                CV_SWAP(J[19], J[21], t); CV_SWAP(J[20], J[24], t); CV_SWAP(J[23], J[25], t);
            }

            vth *= theta;
            rx *= vth; ry *= vth; rz *= vth;
        }

        if( depth == CV_32F )
        {
            dst->data.fl[0] = (float)rx;
            dst->data.fl[step] = (float)ry;
            dst->data.fl[step*2] = (float)rz;
        }
        else
        {
            dst->data.db[0] = rx;
            dst->data.db[step] = ry;
            dst->data.db[step*2] = rz;
        }
    }

    if( jacobian )
    {
        if( depth == CV_32F )
        {
            if( jacobian->rows == matJ.rows )
                cvConvert( &matJ, jacobian );
            else
            {
                float Jf[3*9];
                CvMat _Jf = cvMat( matJ.rows, matJ.cols, CV_32FC1, Jf );
                cvConvert( &matJ, &_Jf );
                cvTranspose( &_Jf, jacobian );
            }
        }
        else if( jacobian->rows == matJ.rows )
            cvCopy( &matJ, jacobian );
        else
            cvTranspose( &matJ, jacobian );
    }

    return 1;
}


static const char* cvDistCoeffErr = "Distortion coefficients must be 1x4, 4x1, 1x5, 5x1, 1x8, 8x1, 1x12 or 12x1 floating-point vector";

CV_IMPL void cvProjectPoints2( const CvMat* objectPoints,
                  const CvMat* r_vec,
                  const CvMat* t_vec,
                  const CvMat* A,
                  const CvMat* distCoeffs,
                  CvMat* imagePoints, CvMat* dpdr,
                  CvMat* dpdt, CvMat* dpdf,
                  CvMat* dpdc, CvMat* dpdk,
                  double aspectRatio )
{
    Ptr<CvMat> matM, _m;
    Ptr<CvMat> _dpdr, _dpdt, _dpdc, _dpdf, _dpdk;

    int i, j, count;
    int calc_derivatives;
    const CvPoint3D64f* M;
    CvPoint2D64f* m;
    double r[3], R[9], dRdr[27], t[3], a[9], k[12] = {0,0,0,0,0,0,0,0,0,0,0,0}, fx, fy, cx, cy;
    CvMat _r, _t, _a = cvMat( 3, 3, CV_64F, a ), _k;
    CvMat matR = cvMat( 3, 3, CV_64F, R ), _dRdr = cvMat( 3, 9, CV_64F, dRdr );
    double *dpdr_p = 0, *dpdt_p = 0, *dpdk_p = 0, *dpdf_p = 0, *dpdc_p = 0;
    int dpdr_step = 0, dpdt_step = 0, dpdk_step = 0, dpdf_step = 0, dpdc_step = 0;
    bool fixedAspectRatio = aspectRatio > FLT_EPSILON;

    if( !CV_IS_MAT(objectPoints) || !CV_IS_MAT(r_vec) ||
        !CV_IS_MAT(t_vec) || !CV_IS_MAT(A) ||
        /*!CV_IS_MAT(distCoeffs) ||*/ !CV_IS_MAT(imagePoints) )
        CV_Error( CV_StsBadArg, "One of required arguments is not a valid matrix" );

    int total = objectPoints->rows * objectPoints->cols * CV_MAT_CN(objectPoints->type);
    if(total % 3 != 0)
    {
        //we have stopped support of homogeneous coordinates because it cause ambiguity in interpretation of the input data
        CV_Error( CV_StsBadArg, "Homogeneous coordinates are not supported" );
    }
    count = total / 3;

    if( CV_IS_CONT_MAT(objectPoints->type) &&
        (CV_MAT_DEPTH(objectPoints->type) == CV_32F || CV_MAT_DEPTH(objectPoints->type) == CV_64F)&&
        ((objectPoints->rows == 1 && CV_MAT_CN(objectPoints->type) == 3) ||
        (objectPoints->rows == count && CV_MAT_CN(objectPoints->type)*objectPoints->cols == 3) ||
        (objectPoints->rows == 3 && CV_MAT_CN(objectPoints->type) == 1 && objectPoints->cols == count)))
    {
        matM.reset(cvCreateMat( objectPoints->rows, objectPoints->cols, CV_MAKETYPE(CV_64F,CV_MAT_CN(objectPoints->type)) ));
        cvConvert(objectPoints, matM);
    }
    else
    {
//        matM = cvCreateMat( 1, count, CV_64FC3 );
//        cvConvertPointsHomogeneous( objectPoints, matM );
        CV_Error( CV_StsBadArg, "Homogeneous coordinates are not supported" );
    }

    if( CV_IS_CONT_MAT(imagePoints->type) &&
        (CV_MAT_DEPTH(imagePoints->type) == CV_32F || CV_MAT_DEPTH(imagePoints->type) == CV_64F) &&
        ((imagePoints->rows == 1 && CV_MAT_CN(imagePoints->type) == 2) ||
        (imagePoints->rows == count && CV_MAT_CN(imagePoints->type)*imagePoints->cols == 2) ||
        (imagePoints->rows == 2 && CV_MAT_CN(imagePoints->type) == 1 && imagePoints->cols == count)))
    {
        _m.reset(cvCreateMat( imagePoints->rows, imagePoints->cols, CV_MAKETYPE(CV_64F,CV_MAT_CN(imagePoints->type)) ));
        cvConvert(imagePoints, _m);
    }
    else
    {
//        _m = cvCreateMat( 1, count, CV_64FC2 );
        CV_Error( CV_StsBadArg, "Homogeneous coordinates are not supported" );
    }

    M = (CvPoint3D64f*)matM->data.db;
    m = (CvPoint2D64f*)_m->data.db;

    if( (CV_MAT_DEPTH(r_vec->type) != CV_64F && CV_MAT_DEPTH(r_vec->type) != CV_32F) ||
        (((r_vec->rows != 1 && r_vec->cols != 1) ||
        r_vec->rows*r_vec->cols*CV_MAT_CN(r_vec->type) != 3) &&
        ((r_vec->rows != 3 && r_vec->cols != 3) || CV_MAT_CN(r_vec->type) != 1)))
        CV_Error( CV_StsBadArg, "Rotation must be represented by 1x3 or 3x1 "
                  "floating-point rotation vector, or 3x3 rotation matrix" );

    if( r_vec->rows == 3 && r_vec->cols == 3 )
    {
        _r = cvMat( 3, 1, CV_64FC1, r );
        cvRodrigues2( r_vec, &_r );
        cvRodrigues2( &_r, &matR, &_dRdr );
        cvCopy( r_vec, &matR );
    }
    else
    {
        _r = cvMat( r_vec->rows, r_vec->cols, CV_MAKETYPE(CV_64F,CV_MAT_CN(r_vec->type)), r );
        cvConvert( r_vec, &_r );
        cvRodrigues2( &_r, &matR, &_dRdr );
    }

    if( (CV_MAT_DEPTH(t_vec->type) != CV_64F && CV_MAT_DEPTH(t_vec->type) != CV_32F) ||
        (t_vec->rows != 1 && t_vec->cols != 1) ||
        t_vec->rows*t_vec->cols*CV_MAT_CN(t_vec->type) != 3 )
        CV_Error( CV_StsBadArg,
            "Translation vector must be 1x3 or 3x1 floating-point vector" );

    _t = cvMat( t_vec->rows, t_vec->cols, CV_MAKETYPE(CV_64F,CV_MAT_CN(t_vec->type)), t );
    cvConvert( t_vec, &_t );

    if( (CV_MAT_TYPE(A->type) != CV_64FC1 && CV_MAT_TYPE(A->type) != CV_32FC1) ||
        A->rows != 3 || A->cols != 3 )
        CV_Error( CV_StsBadArg, "Instrinsic parameters must be 3x3 floating-point matrix" );

    cvConvert( A, &_a );
    fx = a[0]; fy = a[4];
    cx = a[2]; cy = a[5];

    if( fixedAspectRatio )
        fx = fy*aspectRatio;

    if( distCoeffs )
    {
        if( !CV_IS_MAT(distCoeffs) ||
            (CV_MAT_DEPTH(distCoeffs->type) != CV_64F &&
            CV_MAT_DEPTH(distCoeffs->type) != CV_32F) ||
            (distCoeffs->rows != 1 && distCoeffs->cols != 1) ||
            (distCoeffs->rows*distCoeffs->cols*CV_MAT_CN(distCoeffs->type) != 4 &&
            distCoeffs->rows*distCoeffs->cols*CV_MAT_CN(distCoeffs->type) != 5 &&
            distCoeffs->rows*distCoeffs->cols*CV_MAT_CN(distCoeffs->type) != 8 &&
            distCoeffs->rows*distCoeffs->cols*CV_MAT_CN(distCoeffs->type) != 12) )
            CV_Error( CV_StsBadArg, cvDistCoeffErr );

        _k = cvMat( distCoeffs->rows, distCoeffs->cols,
                    CV_MAKETYPE(CV_64F,CV_MAT_CN(distCoeffs->type)), k );
        cvConvert( distCoeffs, &_k );
    }

    if( dpdr )
    {
        if( !CV_IS_MAT(dpdr) ||
            (CV_MAT_TYPE(dpdr->type) != CV_32FC1 &&
            CV_MAT_TYPE(dpdr->type) != CV_64FC1) ||
            dpdr->rows != count*2 || dpdr->cols != 3 )
            CV_Error( CV_StsBadArg, "dp/drot must be 2Nx3 floating-point matrix" );

        if( CV_MAT_TYPE(dpdr->type) == CV_64FC1 )
        {
            _dpdr.reset(cvCloneMat(dpdr));
        }
        else
            _dpdr.reset(cvCreateMat( 2*count, 3, CV_64FC1 ));
        dpdr_p = _dpdr->data.db;
        dpdr_step = _dpdr->step/sizeof(dpdr_p[0]);
    }

    if( dpdt )
    {
        if( !CV_IS_MAT(dpdt) ||
            (CV_MAT_TYPE(dpdt->type) != CV_32FC1 &&
            CV_MAT_TYPE(dpdt->type) != CV_64FC1) ||
            dpdt->rows != count*2 || dpdt->cols != 3 )
            CV_Error( CV_StsBadArg, "dp/dT must be 2Nx3 floating-point matrix" );

        if( CV_MAT_TYPE(dpdt->type) == CV_64FC1 )
        {
            _dpdt.reset(cvCloneMat(dpdt));
        }
        else
            _dpdt.reset(cvCreateMat( 2*count, 3, CV_64FC1 ));
        dpdt_p = _dpdt->data.db;
        dpdt_step = _dpdt->step/sizeof(dpdt_p[0]);
    }

    if( dpdf )
    {
        if( !CV_IS_MAT(dpdf) ||
            (CV_MAT_TYPE(dpdf->type) != CV_32FC1 && CV_MAT_TYPE(dpdf->type) != CV_64FC1) ||
            dpdf->rows != count*2 || dpdf->cols != 2 )
            CV_Error( CV_StsBadArg, "dp/df must be 2Nx2 floating-point matrix" );

        if( CV_MAT_TYPE(dpdf->type) == CV_64FC1 )
        {
            _dpdf.reset(cvCloneMat(dpdf));
        }
        else
            _dpdf.reset(cvCreateMat( 2*count, 2, CV_64FC1 ));
        dpdf_p = _dpdf->data.db;
        dpdf_step = _dpdf->step/sizeof(dpdf_p[0]);
    }

    if( dpdc )
    {
        if( !CV_IS_MAT(dpdc) ||
            (CV_MAT_TYPE(dpdc->type) != CV_32FC1 && CV_MAT_TYPE(dpdc->type) != CV_64FC1) ||
            dpdc->rows != count*2 || dpdc->cols != 2 )
            CV_Error( CV_StsBadArg, "dp/dc must be 2Nx2 floating-point matrix" );

        if( CV_MAT_TYPE(dpdc->type) == CV_64FC1 )
        {
            _dpdc.reset(cvCloneMat(dpdc));
        }
        else
            _dpdc.reset(cvCreateMat( 2*count, 2, CV_64FC1 ));
        dpdc_p = _dpdc->data.db;
        dpdc_step = _dpdc->step/sizeof(dpdc_p[0]);
    }

    if( dpdk )
    {
        if( !CV_IS_MAT(dpdk) ||
            (CV_MAT_TYPE(dpdk->type) != CV_32FC1 && CV_MAT_TYPE(dpdk->type) != CV_64FC1) ||
            dpdk->rows != count*2 || (dpdk->cols != 12 && dpdk->cols != 8 && dpdk->cols != 5 && dpdk->cols != 4 && dpdk->cols != 2) )
            CV_Error( CV_StsBadArg, "dp/df must be 2Nx12, 2Nx8, 2Nx5, 2Nx4 or 2Nx2 floating-point matrix" );

        if( !distCoeffs )
            CV_Error( CV_StsNullPtr, "distCoeffs is NULL while dpdk is not" );

        if( CV_MAT_TYPE(dpdk->type) == CV_64FC1 )
        {
            _dpdk.reset(cvCloneMat(dpdk));
        }
        else
            _dpdk.reset(cvCreateMat( dpdk->rows, dpdk->cols, CV_64FC1 ));
        dpdk_p = _dpdk->data.db;
        dpdk_step = _dpdk->step/sizeof(dpdk_p[0]);
    }

    calc_derivatives = dpdr || dpdt || dpdf || dpdc || dpdk;

    for( i = 0; i < count; i++ )
    {
        double X = M[i].x, Y = M[i].y, Z = M[i].z;
        double x = R[0]*X + R[1]*Y + R[2]*Z + t[0];
        double y = R[3]*X + R[4]*Y + R[5]*Z + t[1];
        double z = R[6]*X + R[7]*Y + R[8]*Z + t[2];
        double r2, r4, r6, a1, a2, a3, cdist, icdist2;
        double xd, yd;

        z = z ? 1./z : 1;
        x *= z; y *= z;

        r2 = x*x + y*y;
        r4 = r2*r2;
        r6 = r4*r2;
        a1 = 2*x*y;
        a2 = r2 + 2*x*x;
        a3 = r2 + 2*y*y;
        cdist = 1 + k[0]*r2 + k[1]*r4 + k[4]*r6;
        icdist2 = 1./(1 + k[5]*r2 + k[6]*r4 + k[7]*r6);
        xd = x*cdist*icdist2 + k[2]*a1 + k[3]*a2 + k[8]*r2+k[9]*r4;
        yd = y*cdist*icdist2 + k[2]*a3 + k[3]*a1 + k[10]*r2+k[11]*r4;

        m[i].x = xd*fx + cx;
        m[i].y = yd*fy + cy;

        if( calc_derivatives )
        {
            if( dpdc_p )
            {
                dpdc_p[0] = 1; dpdc_p[1] = 0;
                dpdc_p[dpdc_step] = 0;
                dpdc_p[dpdc_step+1] = 1;
                dpdc_p += dpdc_step*2;
            }

            if( dpdf_p )
            {
                if( fixedAspectRatio )
                {
                    dpdf_p[0] = 0; dpdf_p[1] = xd*aspectRatio;
                    dpdf_p[dpdf_step] = 0;
                    dpdf_p[dpdf_step+1] = yd;
                }
                else
                {
                    dpdf_p[0] = xd; dpdf_p[1] = 0;
                    dpdf_p[dpdf_step] = 0;
                    dpdf_p[dpdf_step+1] = yd;
                }
                dpdf_p += dpdf_step*2;
            }

            if( dpdk_p )
            {
                dpdk_p[0] = fx*x*icdist2*r2;
                dpdk_p[1] = fx*x*icdist2*r4;
                dpdk_p[dpdk_step] = fy*y*icdist2*r2;
                dpdk_p[dpdk_step+1] = fy*y*icdist2*r4;
                if( _dpdk->cols > 2 )
                {
                    dpdk_p[2] = fx*a1;
                    dpdk_p[3] = fx*a2;
                    dpdk_p[dpdk_step+2] = fy*a3;
                    dpdk_p[dpdk_step+3] = fy*a1;
                    if( _dpdk->cols > 4 )
                    {
                        dpdk_p[4] = fx*x*icdist2*r6;
                        dpdk_p[dpdk_step+4] = fy*y*icdist2*r6;

                        if( _dpdk->cols > 5 )
                        {
                            dpdk_p[5] = fx*x*cdist*(-icdist2)*icdist2*r2;
                            dpdk_p[dpdk_step+5] = fy*y*cdist*(-icdist2)*icdist2*r2;
                            dpdk_p[6] = fx*x*icdist2*cdist*(-icdist2)*icdist2*r4;
                            dpdk_p[dpdk_step+6] = fy*y*cdist*(-icdist2)*icdist2*r4;
                            dpdk_p[7] = fx*x*icdist2*cdist*(-icdist2)*icdist2*r6;
                            dpdk_p[dpdk_step+7] = fy*y*cdist*(-icdist2)*icdist2*r6;
                            if( _dpdk->cols > 8 )
                            {
                                dpdk_p[8] = fx*r2; //s1
                                dpdk_p[9] = fx*r4; //s2
                                dpdk_p[10] = 0;//s3
                                dpdk_p[11] = 0;//s4
                                dpdk_p[dpdk_step+8] = 0; //s1
                                dpdk_p[dpdk_step+9] = 0; //s2
                                dpdk_p[dpdk_step+10] = fy*r2; //s3
                                dpdk_p[dpdk_step+11] = fy*r4; //s4
                            }
                        }
                    }
                }
                dpdk_p += dpdk_step*2;
            }

            if( dpdt_p )
            {
                double dxdt[] = { z, 0, -x*z }, dydt[] = { 0, z, -y*z };
                for( j = 0; j < 3; j++ )
                {
                    double dr2dt = 2*x*dxdt[j] + 2*y*dydt[j];
                    double dcdist_dt = k[0]*dr2dt + 2*k[1]*r2*dr2dt + 3*k[4]*r4*dr2dt;
                    double dicdist2_dt = -icdist2*icdist2*(k[5]*dr2dt + 2*k[6]*r2*dr2dt + 3*k[7]*r4*dr2dt);
                    double da1dt = 2*(x*dydt[j] + y*dxdt[j]);
                    double dmxdt = fx*(dxdt[j]*cdist*icdist2 + x*dcdist_dt*icdist2 + x*cdist*dicdist2_dt +
                                       k[2]*da1dt + k[3]*(dr2dt + 2*x*dxdt[j]) + k[8]*dr2dt + 2*r2*k[9]*dr2dt);
                    double dmydt = fy*(dydt[j]*cdist*icdist2 + y*dcdist_dt*icdist2 + y*cdist*dicdist2_dt +
                                       k[2]*(dr2dt + 2*y*dydt[j]) + k[3]*da1dt + k[10]*dr2dt + 2*r2*k[11]*dr2dt);
                    dpdt_p[j] = dmxdt;
                    dpdt_p[dpdt_step+j] = dmydt;
                }
                dpdt_p += dpdt_step*2;
            }

            if( dpdr_p )
            {
                double dx0dr[] =
                {
                    X*dRdr[0] + Y*dRdr[1] + Z*dRdr[2],
                    X*dRdr[9] + Y*dRdr[10] + Z*dRdr[11],
                    X*dRdr[18] + Y*dRdr[19] + Z*dRdr[20]
                };
                double dy0dr[] =
                {
                    X*dRdr[3] + Y*dRdr[4] + Z*dRdr[5],
                    X*dRdr[12] + Y*dRdr[13] + Z*dRdr[14],
                    X*dRdr[21] + Y*dRdr[22] + Z*dRdr[23]
                };
                double dz0dr[] =
                {
                    X*dRdr[6] + Y*dRdr[7] + Z*dRdr[8],
                    X*dRdr[15] + Y*dRdr[16] + Z*dRdr[17],
                    X*dRdr[24] + Y*dRdr[25] + Z*dRdr[26]
                };
                for( j = 0; j < 3; j++ )
                {
                    double dxdr = z*(dx0dr[j] - x*dz0dr[j]);
                    double dydr = z*(dy0dr[j] - y*dz0dr[j]);
                    double dr2dr = 2*x*dxdr + 2*y*dydr;
                    double dcdist_dr = k[0]*dr2dr + 2*k[1]*r2*dr2dr + 3*k[4]*r4*dr2dr;
                    double dicdist2_dr = -icdist2*icdist2*(k[5]*dr2dr + 2*k[6]*r2*dr2dr + 3*k[7]*r4*dr2dr);
                    double da1dr = 2*(x*dydr + y*dxdr);
                    double dmxdr = fx*(dxdr*cdist*icdist2 + x*dcdist_dr*icdist2 + x*cdist*dicdist2_dr +
                                       k[2]*da1dr + k[3]*(dr2dr + 2*x*dxdr) + k[8]*dr2dr + 2*r2*k[9]*dr2dr);
                    double dmydr = fy*(dydr*cdist*icdist2 + y*dcdist_dr*icdist2 + y*cdist*dicdist2_dr +
                                       k[2]*(dr2dr + 2*y*dydr) + k[3]*da1dr + k[10]*dr2dr + 2*r2*k[11]*dr2dr);
                    dpdr_p[j] = dmxdr;
                    dpdr_p[dpdr_step+j] = dmydr;
                }
                dpdr_p += dpdr_step*2;
            }
        }
    }

    if( _m != imagePoints )
        cvConvert( _m, imagePoints );

    if( _dpdr != dpdr )
        cvConvert( _dpdr, dpdr );

    if( _dpdt != dpdt )
        cvConvert( _dpdt, dpdt );

    if( _dpdf != dpdf )
        cvConvert( _dpdf, dpdf );

    if( _dpdc != dpdc )
        cvConvert( _dpdc, dpdc );

    if( _dpdk != dpdk )
        cvConvert( _dpdk, dpdk );
}


CV_IMPL void cvFindExtrinsicCameraParams2( const CvMat* objectPoints,
                  const CvMat* imagePoints, const CvMat* A,
                  const CvMat* distCoeffs, CvMat* rvec, CvMat* tvec,
                  int useExtrinsicGuess )
{
    const int max_iter = 20;
    Ptr<CvMat> matM, _Mxy, _m, _mn, matL;

    int i, count;
    double a[9], ar[9]={1,0,0,0,1,0,0,0,1}, R[9];
    double MM[9], U[9], V[9], W[3];
    CvScalar Mc;
    double param[6];
    CvMat matA = cvMat( 3, 3, CV_64F, a );
    CvMat _Ar = cvMat( 3, 3, CV_64F, ar );
    CvMat matR = cvMat( 3, 3, CV_64F, R );
    CvMat _r = cvMat( 3, 1, CV_64F, param );
    CvMat _t = cvMat( 3, 1, CV_64F, param + 3 );
    CvMat _Mc = cvMat( 1, 3, CV_64F, Mc.val );
    CvMat _MM = cvMat( 3, 3, CV_64F, MM );
    CvMat matU = cvMat( 3, 3, CV_64F, U );
    CvMat matV = cvMat( 3, 3, CV_64F, V );
    CvMat matW = cvMat( 3, 1, CV_64F, W );
    CvMat _param = cvMat( 6, 1, CV_64F, param );
    CvMat _dpdr, _dpdt;

    CV_Assert( CV_IS_MAT(objectPoints) && CV_IS_MAT(imagePoints) &&
        CV_IS_MAT(A) && CV_IS_MAT(rvec) && CV_IS_MAT(tvec) );

    count = MAX(objectPoints->cols, objectPoints->rows);
    matM.reset(cvCreateMat( 1, count, CV_64FC3 ));
    _m.reset(cvCreateMat( 1, count, CV_64FC2 ));

    cvConvertPointsHomogeneous( objectPoints, matM );
    cvConvertPointsHomogeneous( imagePoints, _m );
    cvConvert( A, &matA );

    CV_Assert( (CV_MAT_DEPTH(rvec->type) == CV_64F || CV_MAT_DEPTH(rvec->type) == CV_32F) &&
        (rvec->rows == 1 || rvec->cols == 1) && rvec->rows*rvec->cols*CV_MAT_CN(rvec->type) == 3 );

    CV_Assert( (CV_MAT_DEPTH(tvec->type) == CV_64F || CV_MAT_DEPTH(tvec->type) == CV_32F) &&
        (tvec->rows == 1 || tvec->cols == 1) && tvec->rows*tvec->cols*CV_MAT_CN(tvec->type) == 3 );

    _mn.reset(cvCreateMat( 1, count, CV_64FC2 ));
    _Mxy.reset(cvCreateMat( 1, count, CV_64FC2 ));

    // normalize image points
    // (unapply the intrinsic matrix transformation and distortion)
    cvUndistortPoints( _m, _mn, &matA, distCoeffs, 0, &_Ar );

    if( useExtrinsicGuess )
    {
        CvMat _r_temp = cvMat(rvec->rows, rvec->cols,
            CV_MAKETYPE(CV_64F,CV_MAT_CN(rvec->type)), param );
        CvMat _t_temp = cvMat(tvec->rows, tvec->cols,
            CV_MAKETYPE(CV_64F,CV_MAT_CN(tvec->type)), param + 3);
        cvConvert( rvec, &_r_temp );
        cvConvert( tvec, &_t_temp );
    }
    else
    {
        Mc = cvAvg(matM);
        cvReshape( matM, matM, 1, count );
        cvMulTransposed( matM, &_MM, 1, &_Mc );
        cvSVD( &_MM, &matW, 0, &matV, CV_SVD_MODIFY_A + CV_SVD_V_T );

        // initialize extrinsic parameters
        if( W[2]/W[1] < 1e-3 || count < 4 )
        {
            // a planar structure case (all M's lie in the same plane)
            double tt[3], h[9], h1_norm, h2_norm;
            CvMat* R_transform = &matV;
            CvMat T_transform = cvMat( 3, 1, CV_64F, tt );
            CvMat matH = cvMat( 3, 3, CV_64F, h );
            CvMat _h1, _h2, _h3;

            if( V[2]*V[2] + V[5]*V[5] < 1e-10 )
                cvSetIdentity( R_transform );

            if( cvDet(R_transform) < 0 )
                cvScale( R_transform, R_transform, -1 );

            cvGEMM( R_transform, &_Mc, -1, 0, 0, &T_transform, CV_GEMM_B_T );

            for( i = 0; i < count; i++ )
            {
                const double* Rp = R_transform->data.db;
                const double* Tp = T_transform.data.db;
                const double* src = matM->data.db + i*3;
                double* dst = _Mxy->data.db + i*2;

                dst[0] = Rp[0]*src[0] + Rp[1]*src[1] + Rp[2]*src[2] + Tp[0];
                dst[1] = Rp[3]*src[0] + Rp[4]*src[1] + Rp[5]*src[2] + Tp[1];
            }

            cvFindHomography( _Mxy, _mn, &matH );

            if( cvCheckArr(&matH, CV_CHECK_QUIET) )
            {
                cvGetCol( &matH, &_h1, 0 );
                _h2 = _h1; _h2.data.db++;
                _h3 = _h2; _h3.data.db++;
                h1_norm = std::sqrt(h[0]*h[0] + h[3]*h[3] + h[6]*h[6]);
                h2_norm = std::sqrt(h[1]*h[1] + h[4]*h[4] + h[7]*h[7]);

                cvScale( &_h1, &_h1, 1./MAX(h1_norm, DBL_EPSILON) );
                cvScale( &_h2, &_h2, 1./MAX(h2_norm, DBL_EPSILON) );
                cvScale( &_h3, &_t, 2./MAX(h1_norm + h2_norm, DBL_EPSILON));
                cvCrossProduct( &_h1, &_h2, &_h3 );

                cvRodrigues2( &matH, &_r );
                cvRodrigues2( &_r, &matH );
                cvMatMulAdd( &matH, &T_transform, &_t, &_t );
                cvMatMul( &matH, R_transform, &matR );
            }
            else
            {
                cvSetIdentity( &matR );
                cvZero( &_t );
            }

            cvRodrigues2( &matR, &_r );
        }
        else
        {
            // non-planar structure. Use DLT method
            double* L;
            double LL[12*12], LW[12], LV[12*12], sc;
            CvMat _LL = cvMat( 12, 12, CV_64F, LL );
            CvMat _LW = cvMat( 12, 1, CV_64F, LW );
            CvMat _LV = cvMat( 12, 12, CV_64F, LV );
            CvMat _RRt, _RR, _tt;
            CvPoint3D64f* M = (CvPoint3D64f*)matM->data.db;
            CvPoint2D64f* mn = (CvPoint2D64f*)_mn->data.db;

            matL.reset(cvCreateMat( 2*count, 12, CV_64F ));
            L = matL->data.db;

            for( i = 0; i < count; i++, L += 24 )
            {
                double x = -mn[i].x, y = -mn[i].y;
                L[0] = L[16] = M[i].x;
                L[1] = L[17] = M[i].y;
                L[2] = L[18] = M[i].z;
                L[3] = L[19] = 1.;
                L[4] = L[5] = L[6] = L[7] = 0.;
                L[12] = L[13] = L[14] = L[15] = 0.;
                L[8] = x*M[i].x;
                L[9] = x*M[i].y;
                L[10] = x*M[i].z;
                L[11] = x;
                L[20] = y*M[i].x;
                L[21] = y*M[i].y;
                L[22] = y*M[i].z;
                L[23] = y;
            }

            cvMulTransposed( matL, &_LL, 1 );
            cvSVD( &_LL, &_LW, 0, &_LV, CV_SVD_MODIFY_A + CV_SVD_V_T );
            _RRt = cvMat( 3, 4, CV_64F, LV + 11*12 );
            cvGetCols( &_RRt, &_RR, 0, 3 );
            cvGetCol( &_RRt, &_tt, 3 );
            if( cvDet(&_RR) < 0 )
                cvScale( &_RRt, &_RRt, -1 );
            sc = cvNorm(&_RR);
            cvSVD( &_RR, &matW, &matU, &matV, CV_SVD_MODIFY_A + CV_SVD_U_T + CV_SVD_V_T );
            cvGEMM( &matU, &matV, 1, 0, 0, &matR, CV_GEMM_A_T );
            cvScale( &_tt, &_t, cvNorm(&matR)/sc );
            cvRodrigues2( &matR, &_r );
        }
    }

    cvReshape( matM, matM, 3, 1 );
    cvReshape( _mn, _mn, 2, 1 );

    // refine extrinsic parameters using iterative algorithm
    CvLevMarq solver( 6, count*2, cvTermCriteria(CV_TERMCRIT_EPS+CV_TERMCRIT_ITER,max_iter,FLT_EPSILON), true);
    cvCopy( &_param, solver.param );

    for(;;)
    {
        CvMat *matJ = 0, *_err = 0;
        const CvMat *__param = 0;
        bool proceed = solver.update( __param, matJ, _err );
        cvCopy( __param, &_param );
        if( !proceed || !_err )
            break;
        cvReshape( _err, _err, 2, 1 );
        if( matJ )
        {
            cvGetCols( matJ, &_dpdr, 0, 3 );
            cvGetCols( matJ, &_dpdt, 3, 6 );
            cvProjectPoints2( matM, &_r, &_t, &matA, distCoeffs,
                              _err, &_dpdr, &_dpdt, 0, 0, 0 );
        }
        else
        {
            cvProjectPoints2( matM, &_r, &_t, &matA, distCoeffs,
                              _err, 0, 0, 0, 0, 0 );
        }
        cvSub(_err, _m, _err);
        cvReshape( _err, _err, 1, 2*count );
    }
    cvCopy( solver.param, &_param );

    _r = cvMat( rvec->rows, rvec->cols,
        CV_MAKETYPE(CV_64F,CV_MAT_CN(rvec->type)), param );
    _t = cvMat( tvec->rows, tvec->cols,
        CV_MAKETYPE(CV_64F,CV_MAT_CN(tvec->type)), param + 3 );

    cvConvert( &_r, rvec );
    cvConvert( &_t, tvec );
}


CV_IMPL void cvInitIntrinsicParams2D( const CvMat* objectPoints,
                         const CvMat* imagePoints, const CvMat* npoints,
                         CvSize imageSize, CvMat* cameraMatrix,
                         double aspectRatio )
{
    Ptr<CvMat> matA, _b, _allH;

    int i, j, pos, nimages, ni = 0;
    double a[9] = { 0, 0, 0, 0, 0, 0, 0, 0, 1 };
    double H[9], f[2];
    CvMat _a = cvMat( 3, 3, CV_64F, a );
    CvMat matH = cvMat( 3, 3, CV_64F, H );
    CvMat _f = cvMat( 2, 1, CV_64F, f );

    assert( CV_MAT_TYPE(npoints->type) == CV_32SC1 &&
            CV_IS_MAT_CONT(npoints->type) );
    nimages = npoints->rows + npoints->cols - 1;

    if( (CV_MAT_TYPE(objectPoints->type) != CV_32FC3 &&
        CV_MAT_TYPE(objectPoints->type) != CV_64FC3) ||
        (CV_MAT_TYPE(imagePoints->type) != CV_32FC2 &&
        CV_MAT_TYPE(imagePoints->type) != CV_64FC2) )
        CV_Error( CV_StsUnsupportedFormat, "Both object points and image points must be 2D" );

    if( objectPoints->rows != 1 || imagePoints->rows != 1 )
        CV_Error( CV_StsBadSize, "object points and image points must be a single-row matrices" );

<<<<<<< HEAD
    matA.reset(cvCreateMat( 2*nimages, 2, CV_64F ));
    _b.reset(cvCreateMat( 2*nimages, 1, CV_64F ));
    a[2] = (imageSize.width - 1)*0.5;
    a[5] = (imageSize.height - 1)*0.5;
    _allH.reset(cvCreateMat( nimages, 9, CV_64F ));
=======
    matA = cvCreateMat( 2*nimages, 2, CV_64F );
    _b = cvCreateMat( 2*nimages, 1, CV_64F );
    a[2] = (!imageSize.width) ? 0.5 : (imageSize.width - 1)*0.5;
    a[5] = (!imageSize.height) ? 0.5 : (imageSize.height - 1)*0.5;
    _allH = cvCreateMat( nimages, 9, CV_64F );
>>>>>>> c1223f8d

    // extract vanishing points in order to obtain initial value for the focal length
    for( i = 0, pos = 0; i < nimages; i++, pos += ni )
    {
        double* Ap = matA->data.db + i*4;
        double* bp = _b->data.db + i*2;
        ni = npoints->data.i[i];
        double h[3], v[3], d1[3], d2[3];
        double n[4] = {0,0,0,0};
        CvMat _m, matM;
        cvGetCols( objectPoints, &matM, pos, pos + ni );
        cvGetCols( imagePoints, &_m, pos, pos + ni );

        cvFindHomography( &matM, &_m, &matH );
        memcpy( _allH->data.db + i*9, H, sizeof(H) );

        H[0] -= H[6]*a[2]; H[1] -= H[7]*a[2]; H[2] -= H[8]*a[2];
        H[3] -= H[6]*a[5]; H[4] -= H[7]*a[5]; H[5] -= H[8]*a[5];

        for( j = 0; j < 3; j++ )
        {
            double t0 = H[j*3], t1 = H[j*3+1];
            h[j] = t0; v[j] = t1;
            d1[j] = (t0 + t1)*0.5;
            d2[j] = (t0 - t1)*0.5;
            n[0] += t0*t0; n[1] += t1*t1;
            n[2] += d1[j]*d1[j]; n[3] += d2[j]*d2[j];
        }

        for( j = 0; j < 4; j++ )
            n[j] = 1./std::sqrt(n[j]);

        for( j = 0; j < 3; j++ )
        {
            h[j] *= n[0]; v[j] *= n[1];
            d1[j] *= n[2]; d2[j] *= n[3];
        }

        Ap[0] = h[0]*v[0]; Ap[1] = h[1]*v[1];
        Ap[2] = d1[0]*d2[0]; Ap[3] = d1[1]*d2[1];
        bp[0] = -h[2]*v[2]; bp[1] = -d1[2]*d2[2];
    }

    cvSolve( matA, _b, &_f, CV_NORMAL + CV_SVD );
    a[0] = std::sqrt(fabs(1./f[0]));
    a[4] = std::sqrt(fabs(1./f[1]));
    if( aspectRatio != 0 )
    {
        double tf = (a[0] + a[4])/(aspectRatio + 1.);
        a[0] = aspectRatio*tf;
        a[4] = tf;
    }

    cvConvert( &_a, cameraMatrix );
}


/* finds intrinsic and extrinsic camera parameters
   from a few views of known calibration pattern */
CV_IMPL double cvCalibrateCamera2( const CvMat* objectPoints,
                    const CvMat* imagePoints, const CvMat* npoints,
                    CvSize imageSize, CvMat* cameraMatrix, CvMat* distCoeffs,
                    CvMat* rvecs, CvMat* tvecs, int flags, CvTermCriteria termCrit )
{
    const int NINTRINSIC = 16;
    Ptr<CvMat> matM, _m, _Ji, _Je, _err;
    CvLevMarq solver;
    double reprojErr = 0;

    double A[9],  k[12] = {0,0,0,0,0,0,0,0,0,0,0,0};
    CvMat matA = cvMat(3, 3, CV_64F, A), _k;
    int i, nimages, maxPoints = 0, ni = 0, pos, total = 0, nparams, npstep, cn;
    double aspectRatio = 0.;

    // 0. check the parameters & allocate buffers
    if( !CV_IS_MAT(objectPoints) || !CV_IS_MAT(imagePoints) ||
        !CV_IS_MAT(npoints) || !CV_IS_MAT(cameraMatrix) || !CV_IS_MAT(distCoeffs) )
        CV_Error( CV_StsBadArg, "One of required vector arguments is not a valid matrix" );

    if( imageSize.width <= 0 || imageSize.height <= 0 )
        CV_Error( CV_StsOutOfRange, "image width and height must be positive" );

    if( CV_MAT_TYPE(npoints->type) != CV_32SC1 ||
        (npoints->rows != 1 && npoints->cols != 1) )
        CV_Error( CV_StsUnsupportedFormat,
            "the array of point counters must be 1-dimensional integer vector" );
    //when the thin prism model is used the distortion coefficients matrix must have 12 parameters
    if((flags & CV_CALIB_THIN_PRISM_MODEL) && (distCoeffs->cols*distCoeffs->rows != 12))
        CV_Error( CV_StsBadArg, "Thin prism model must have 12 parameters in the distortion matrix" );

    nimages = npoints->rows*npoints->cols;
    npstep = npoints->rows == 1 ? 1 : npoints->step/CV_ELEM_SIZE(npoints->type);

    if( rvecs )
    {
        cn = CV_MAT_CN(rvecs->type);
        if( !CV_IS_MAT(rvecs) ||
            (CV_MAT_DEPTH(rvecs->type) != CV_32F && CV_MAT_DEPTH(rvecs->type) != CV_64F) ||
            ((rvecs->rows != nimages || (rvecs->cols*cn != 3 && rvecs->cols*cn != 9)) &&
            (rvecs->rows != 1 || rvecs->cols != nimages || cn != 3)) )
            CV_Error( CV_StsBadArg, "the output array of rotation vectors must be 3-channel "
                "1xn or nx1 array or 1-channel nx3 or nx9 array, where n is the number of views" );
    }

    if( tvecs )
    {
        cn = CV_MAT_CN(tvecs->type);
        if( !CV_IS_MAT(tvecs) ||
            (CV_MAT_DEPTH(tvecs->type) != CV_32F && CV_MAT_DEPTH(tvecs->type) != CV_64F) ||
            ((tvecs->rows != nimages || tvecs->cols*cn != 3) &&
            (tvecs->rows != 1 || tvecs->cols != nimages || cn != 3)) )
            CV_Error( CV_StsBadArg, "the output array of translation vectors must be 3-channel "
                "1xn or nx1 array or 1-channel nx3 array, where n is the number of views" );
    }

    if( (CV_MAT_TYPE(cameraMatrix->type) != CV_32FC1 &&
        CV_MAT_TYPE(cameraMatrix->type) != CV_64FC1) ||
        cameraMatrix->rows != 3 || cameraMatrix->cols != 3 )
        CV_Error( CV_StsBadArg,
            "Intrinsic parameters must be 3x3 floating-point matrix" );

    if( (CV_MAT_TYPE(distCoeffs->type) != CV_32FC1 &&
        CV_MAT_TYPE(distCoeffs->type) != CV_64FC1) ||
        (distCoeffs->cols != 1 && distCoeffs->rows != 1) ||
        (distCoeffs->cols*distCoeffs->rows != 4 &&
        distCoeffs->cols*distCoeffs->rows != 5 &&
        distCoeffs->cols*distCoeffs->rows != 8 &&
        distCoeffs->cols*distCoeffs->rows != 12) )
        CV_Error( CV_StsBadArg, cvDistCoeffErr );

    for( i = 0; i < nimages; i++ )
    {
        ni = npoints->data.i[i*npstep];
        if( ni < 4 )
        {
            char buf[100];
            sprintf( buf, "The number of points in the view #%d is < 4", i );
            CV_Error( CV_StsOutOfRange, buf );
        }
        maxPoints = MAX( maxPoints, ni );
        total += ni;
    }

    matM.reset(cvCreateMat( 1, total, CV_64FC3 ));
    _m.reset(cvCreateMat( 1, total, CV_64FC2 ));

    cvConvertPointsHomogeneous( objectPoints, matM );
    cvConvertPointsHomogeneous( imagePoints, _m );

    nparams = NINTRINSIC + nimages*6;
    _Ji.reset(cvCreateMat( maxPoints*2, NINTRINSIC, CV_64FC1 ));
    _Je.reset(cvCreateMat( maxPoints*2, 6, CV_64FC1 ));
    _err.reset(cvCreateMat( maxPoints*2, 1, CV_64FC1 ));
    cvZero( _Ji );

    _k = cvMat( distCoeffs->rows, distCoeffs->cols, CV_MAKETYPE(CV_64F,CV_MAT_CN(distCoeffs->type)), k);
    if( distCoeffs->rows*distCoeffs->cols*CV_MAT_CN(distCoeffs->type) < 8 )
    {
        if( distCoeffs->rows*distCoeffs->cols*CV_MAT_CN(distCoeffs->type) < 5 )
            flags |= CV_CALIB_FIX_K3;
        flags |= CV_CALIB_FIX_K4 | CV_CALIB_FIX_K5 | CV_CALIB_FIX_K6;
    }
    const double minValidAspectRatio = 0.01;
    const double maxValidAspectRatio = 100.0;

    // 1. initialize intrinsic parameters & LM solver
    if( flags & CV_CALIB_USE_INTRINSIC_GUESS )
    {
        cvConvert( cameraMatrix, &matA );
        if( A[0] <= 0 || A[4] <= 0 )
            CV_Error( CV_StsOutOfRange, "Focal length (fx and fy) must be positive" );
        if( A[2] < 0 || A[2] >= imageSize.width ||
            A[5] < 0 || A[5] >= imageSize.height )
            CV_Error( CV_StsOutOfRange, "Principal point must be within the image" );
        if( fabs(A[1]) > 1e-5 )
            CV_Error( CV_StsOutOfRange, "Non-zero skew is not supported by the function" );
        if( fabs(A[3]) > 1e-5 || fabs(A[6]) > 1e-5 ||
            fabs(A[7]) > 1e-5 || fabs(A[8]-1) > 1e-5 )
            CV_Error( CV_StsOutOfRange,
                "The intrinsic matrix must have [fx 0 cx; 0 fy cy; 0 0 1] shape" );
        A[1] = A[3] = A[6] = A[7] = 0.;
        A[8] = 1.;

        if( flags & CV_CALIB_FIX_ASPECT_RATIO )
        {
            aspectRatio = A[0]/A[4];

            if( aspectRatio < minValidAspectRatio || aspectRatio > maxValidAspectRatio )
                CV_Error( CV_StsOutOfRange,
                    "The specified aspect ratio (= cameraMatrix[0][0] / cameraMatrix[1][1]) is incorrect" );
        }
        cvConvert( distCoeffs, &_k );
    }
    else
    {
        CvScalar mean, sdv;
        cvAvgSdv( matM, &mean, &sdv );
        if( fabs(mean.val[2]) > 1e-5 || fabs(sdv.val[2]) > 1e-5 )
            CV_Error( CV_StsBadArg,
            "For non-planar calibration rigs the initial intrinsic matrix must be specified" );
        for( i = 0; i < total; i++ )
            ((CvPoint3D64f*)matM->data.db)[i].z = 0.;

        if( flags & CV_CALIB_FIX_ASPECT_RATIO )
        {
            aspectRatio = cvmGet(cameraMatrix,0,0);
            aspectRatio /= cvmGet(cameraMatrix,1,1);
            if( aspectRatio < minValidAspectRatio || aspectRatio > maxValidAspectRatio )
                CV_Error( CV_StsOutOfRange,
                    "The specified aspect ratio (= cameraMatrix[0][0] / cameraMatrix[1][1]) is incorrect" );
        }
        cvInitIntrinsicParams2D( matM, _m, npoints, imageSize, &matA, aspectRatio );
    }

    solver.init( nparams, 0, termCrit );

    {
    double* param = solver.param->data.db;
    uchar* mask = solver.mask->data.ptr;

    param[0] = A[0]; param[1] = A[4]; param[2] = A[2]; param[3] = A[5];
    param[4] = k[0]; param[5] = k[1]; param[6] = k[2]; param[7] = k[3];
    param[8] = k[4]; param[9] = k[5]; param[10] = k[6]; param[11] = k[7];
    param[12] = k[8]; param[13] = k[9]; param[14] = k[10]; param[15] = k[11];

    if( flags & CV_CALIB_FIX_FOCAL_LENGTH )
        mask[0] = mask[1] = 0;
    if( flags & CV_CALIB_FIX_PRINCIPAL_POINT )
        mask[2] = mask[3] = 0;
    if( flags & CV_CALIB_ZERO_TANGENT_DIST )
    {
        param[6] = param[7] = 0;
        mask[6] = mask[7] = 0;
    }
    if( !(flags & CV_CALIB_RATIONAL_MODEL) )
        flags |= CV_CALIB_FIX_K4 + CV_CALIB_FIX_K5 + CV_CALIB_FIX_K6;
    if( !(flags & CV_CALIB_THIN_PRISM_MODEL))
        flags |= CALIB_FIX_S1_S2_S3_S4;
    if( flags & CV_CALIB_FIX_K1 )
        mask[4] = 0;
    if( flags & CV_CALIB_FIX_K2 )
        mask[5] = 0;
    if( flags & CV_CALIB_FIX_K3 )
        mask[8] = 0;
    if( flags & CV_CALIB_FIX_K4 )
        mask[9] = 0;
    if( flags & CV_CALIB_FIX_K5 )
        mask[10] = 0;
    if( flags & CV_CALIB_FIX_K6 )
        mask[11] = 0;

    if(flags & CALIB_FIX_S1_S2_S3_S4)
    {
        mask[12] = 0;
        mask[13] = 0;
        mask[14] = 0;
        mask[15] = 0;
    }
    }

    // 2. initialize extrinsic parameters
    for( i = 0, pos = 0; i < nimages; i++, pos += ni )
    {
        CvMat _Mi, _mi, _ri, _ti;
        ni = npoints->data.i[i*npstep];

        cvGetRows( solver.param, &_ri, NINTRINSIC + i*6, NINTRINSIC + i*6 + 3 );
        cvGetRows( solver.param, &_ti, NINTRINSIC + i*6 + 3, NINTRINSIC + i*6 + 6 );

        cvGetCols( matM, &_Mi, pos, pos + ni );
        cvGetCols( _m, &_mi, pos, pos + ni );

        cvFindExtrinsicCameraParams2( &_Mi, &_mi, &matA, &_k, &_ri, &_ti );
    }

    // 3. run the optimization
    for(;;)
    {
        const CvMat* _param = 0;
        CvMat *_JtJ = 0, *_JtErr = 0;
        double* _errNorm = 0;
        bool proceed = solver.updateAlt( _param, _JtJ, _JtErr, _errNorm );
        double *param = solver.param->data.db, *pparam = solver.prevParam->data.db;

        if( flags & CV_CALIB_FIX_ASPECT_RATIO )
        {
            param[0] = param[1]*aspectRatio;
            pparam[0] = pparam[1]*aspectRatio;
        }

        A[0] = param[0]; A[4] = param[1]; A[2] = param[2]; A[5] = param[3];
        k[0] = param[4]; k[1] = param[5]; k[2] = param[6]; k[3] = param[7];
        k[4] = param[8]; k[5] = param[9]; k[6] = param[10]; k[7] = param[11];
        k[8] = param[12];k[9] = param[13];k[10] = param[14];k[11] = param[15];

        if( !proceed )
            break;

        reprojErr = 0;

        for( i = 0, pos = 0; i < nimages; i++, pos += ni )
        {
            CvMat _Mi, _mi, _ri, _ti, _dpdr, _dpdt, _dpdf, _dpdc, _dpdk, _mp, _part;
            ni = npoints->data.i[i*npstep];

            cvGetRows( solver.param, &_ri, NINTRINSIC + i*6, NINTRINSIC + i*6 + 3 );
            cvGetRows( solver.param, &_ti, NINTRINSIC + i*6 + 3, NINTRINSIC + i*6 + 6 );

            cvGetCols( matM, &_Mi, pos, pos + ni );
            cvGetCols( _m, &_mi, pos, pos + ni );

            _Je->rows = _Ji->rows = _err->rows = ni*2;
            cvGetCols( _Je, &_dpdr, 0, 3 );
            cvGetCols( _Je, &_dpdt, 3, 6 );
            cvGetCols( _Ji, &_dpdf, 0, 2 );
            cvGetCols( _Ji, &_dpdc, 2, 4 );
            cvGetCols( _Ji, &_dpdk, 4, NINTRINSIC );
            cvReshape( _err, &_mp, 2, 1 );

            if( _JtJ || _JtErr )
            {
                 cvProjectPoints2( &_Mi, &_ri, &_ti, &matA, &_k, &_mp, &_dpdr, &_dpdt,
                                  (flags & CV_CALIB_FIX_FOCAL_LENGTH) ? 0 : &_dpdf,
                                  (flags & CV_CALIB_FIX_PRINCIPAL_POINT) ? 0 : &_dpdc, &_dpdk,
                                  (flags & CV_CALIB_FIX_ASPECT_RATIO) ? aspectRatio : 0);
            }
            else
                cvProjectPoints2( &_Mi, &_ri, &_ti, &matA, &_k, &_mp );

            cvSub( &_mp, &_mi, &_mp );

            if( _JtJ || _JtErr )
            {
                cvGetSubRect( _JtJ, &_part, cvRect(0,0,NINTRINSIC,NINTRINSIC) );
                cvGEMM( _Ji, _Ji, 1, &_part, 1, &_part, CV_GEMM_A_T );

                cvGetSubRect( _JtJ, &_part, cvRect(NINTRINSIC+i*6,NINTRINSIC+i*6,6,6) );
                cvGEMM( _Je, _Je, 1, 0, 0, &_part, CV_GEMM_A_T );

                cvGetSubRect( _JtJ, &_part, cvRect(NINTRINSIC+i*6,0,6,NINTRINSIC) );
                cvGEMM( _Ji, _Je, 1, 0, 0, &_part, CV_GEMM_A_T );

                cvGetRows( _JtErr, &_part, 0, NINTRINSIC );
                cvGEMM( _Ji, _err, 1, &_part, 1, &_part, CV_GEMM_A_T );

                cvGetRows( _JtErr, &_part, NINTRINSIC + i*6, NINTRINSIC + (i+1)*6 );
                cvGEMM( _Je, _err, 1, 0, 0, &_part, CV_GEMM_A_T );
            }

            double errNorm = cvNorm( &_mp, 0, CV_L2 );
            reprojErr += errNorm*errNorm;
        }
        if( _errNorm )
            *_errNorm = reprojErr;
    }

    // 4. store the results
    cvConvert( &matA, cameraMatrix );
    cvConvert( &_k, distCoeffs );

    for( i = 0; i < nimages; i++ )
    {
        CvMat src, dst;
        if( rvecs )
        {
            src = cvMat( 3, 1, CV_64F, solver.param->data.db + NINTRINSIC + i*6 );
            if( rvecs->rows == nimages && rvecs->cols*CV_MAT_CN(rvecs->type) == 9 )
            {
                dst = cvMat( 3, 3, CV_MAT_DEPTH(rvecs->type),
                    rvecs->data.ptr + rvecs->step*i );
                cvRodrigues2( &src, &matA );
                cvConvert( &matA, &dst );
            }
            else
            {
                dst = cvMat( 3, 1, CV_MAT_DEPTH(rvecs->type), rvecs->rows == 1 ?
                    rvecs->data.ptr + i*CV_ELEM_SIZE(rvecs->type) :
                    rvecs->data.ptr + rvecs->step*i );
                cvConvert( &src, &dst );
            }
        }
        if( tvecs )
        {
            src = cvMat( 3, 1, CV_64F, solver.param->data.db + NINTRINSIC + i*6 + 3 );
            dst = cvMat( 3, 1, CV_MAT_DEPTH(tvecs->type), tvecs->rows == 1 ?
                    tvecs->data.ptr + i*CV_ELEM_SIZE(tvecs->type) :
                    tvecs->data.ptr + tvecs->step*i );
            cvConvert( &src, &dst );
         }
    }

    return std::sqrt(reprojErr/total);
}


void cvCalibrationMatrixValues( const CvMat *calibMatr, CvSize imgSize,
    double apertureWidth, double apertureHeight, double *fovx, double *fovy,
    double *focalLength, CvPoint2D64f *principalPoint, double *pasp )
{
    double alphax, alphay, mx, my;
    int imgWidth = imgSize.width, imgHeight = imgSize.height;

    /* Validate parameters. */

    if(calibMatr == 0)
        CV_Error(CV_StsNullPtr, "Some of parameters is a NULL pointer!");

    if(!CV_IS_MAT(calibMatr))
        CV_Error(CV_StsUnsupportedFormat, "Input parameters must be a matrices!");

    if(calibMatr->cols != 3 || calibMatr->rows != 3)
        CV_Error(CV_StsUnmatchedSizes, "Size of matrices must be 3x3!");

    alphax = cvmGet(calibMatr, 0, 0);
    alphay = cvmGet(calibMatr, 1, 1);
    assert(imgWidth != 0 && imgHeight != 0 && alphax != 0.0 && alphay != 0.0);

    /* Calculate pixel aspect ratio. */
    if(pasp)
        *pasp = alphay / alphax;

    /* Calculate number of pixel per realworld unit. */

    if(apertureWidth != 0.0 && apertureHeight != 0.0) {
        mx = imgWidth / apertureWidth;
        my = imgHeight / apertureHeight;
    } else {
        mx = 1.0;
        my = *pasp;
    }

    /* Calculate fovx and fovy. */

    if(fovx)
        *fovx = 2 * atan(imgWidth / (2 * alphax)) * 180.0 / CV_PI;

    if(fovy)
        *fovy = 2 * atan(imgHeight / (2 * alphay)) * 180.0 / CV_PI;

    /* Calculate focal length. */

    if(focalLength)
        *focalLength = alphax / mx;

    /* Calculate principle point. */

    if(principalPoint)
        *principalPoint = cvPoint2D64f(cvmGet(calibMatr, 0, 2) / mx, cvmGet(calibMatr, 1, 2) / my);
}


//////////////////////////////// Stereo Calibration ///////////////////////////////////

static int dbCmp( const void* _a, const void* _b )
{
    double a = *(const double*)_a;
    double b = *(const double*)_b;

    return (a > b) - (a < b);
}


double cvStereoCalibrate( const CvMat* _objectPoints, const CvMat* _imagePoints1,
                        const CvMat* _imagePoints2, const CvMat* _npoints,
                        CvMat* _cameraMatrix1, CvMat* _distCoeffs1,
                        CvMat* _cameraMatrix2, CvMat* _distCoeffs2,
                        CvSize imageSize, CvMat* matR, CvMat* matT,
                        CvMat* matE, CvMat* matF,
                        CvTermCriteria termCrit,
                        int flags )
{
    const int NINTRINSIC = 16;
    Ptr<CvMat> npoints, err, J_LR, Je, Ji, imagePoints[2], objectPoints, RT0;
    CvLevMarq solver;
    double reprojErr = 0;

    double A[2][9], dk[2][12]={{0,0,0,0,0,0,0,0,0,0,0,0},{0,0,0,0,0,0,0,0,0,0,0,0}}, rlr[9];
    CvMat K[2], Dist[2], om_LR, T_LR;
    CvMat R_LR = cvMat(3, 3, CV_64F, rlr);
    int i, k, p, ni = 0, ofs, nimages, pointsTotal, maxPoints = 0;
    int nparams;
    bool recomputeIntrinsics = false;
    double aspectRatio[2] = {0,0};

    CV_Assert( CV_IS_MAT(_imagePoints1) && CV_IS_MAT(_imagePoints2) &&
               CV_IS_MAT(_objectPoints) && CV_IS_MAT(_npoints) &&
               CV_IS_MAT(matR) && CV_IS_MAT(matT) );

    CV_Assert( CV_ARE_TYPES_EQ(_imagePoints1, _imagePoints2) &&
               CV_ARE_DEPTHS_EQ(_imagePoints1, _objectPoints) );

    CV_Assert( (_npoints->cols == 1 || _npoints->rows == 1) &&
               CV_MAT_TYPE(_npoints->type) == CV_32SC1 );

    nimages = _npoints->cols + _npoints->rows - 1;
    npoints.reset(cvCreateMat( _npoints->rows, _npoints->cols, _npoints->type ));
    cvCopy( _npoints, npoints );

    for( i = 0, pointsTotal = 0; i < nimages; i++ )
    {
        maxPoints = MAX(maxPoints, npoints->data.i[i]);
        pointsTotal += npoints->data.i[i];
    }

    objectPoints.reset(cvCreateMat( _objectPoints->rows, _objectPoints->cols,
                                    CV_64FC(CV_MAT_CN(_objectPoints->type))));
    cvConvert( _objectPoints, objectPoints );
    cvReshape( objectPoints, objectPoints, 3, 1 );

    for( k = 0; k < 2; k++ )
    {
        const CvMat* points = k == 0 ? _imagePoints1 : _imagePoints2;
        const CvMat* cameraMatrix = k == 0 ? _cameraMatrix1 : _cameraMatrix2;
        const CvMat* distCoeffs = k == 0 ? _distCoeffs1 : _distCoeffs2;

        int cn = CV_MAT_CN(_imagePoints1->type);
        CV_Assert( (CV_MAT_DEPTH(_imagePoints1->type) == CV_32F ||
                CV_MAT_DEPTH(_imagePoints1->type) == CV_64F) &&
               ((_imagePoints1->rows == pointsTotal && _imagePoints1->cols*cn == 2) ||
                (_imagePoints1->rows == 1 && _imagePoints1->cols == pointsTotal && cn == 2)) );

        K[k] = cvMat(3,3,CV_64F,A[k]);
        Dist[k] = cvMat(1,12,CV_64F,dk[k]);

        imagePoints[k].reset(cvCreateMat( points->rows, points->cols, CV_64FC(CV_MAT_CN(points->type))));
        cvConvert( points, imagePoints[k] );
        cvReshape( imagePoints[k], imagePoints[k], 2, 1 );

        if( flags & (CV_CALIB_FIX_INTRINSIC|CV_CALIB_USE_INTRINSIC_GUESS|
            CV_CALIB_FIX_ASPECT_RATIO|CV_CALIB_FIX_FOCAL_LENGTH) )
            cvConvert( cameraMatrix, &K[k] );

        if( flags & (CV_CALIB_FIX_INTRINSIC|CV_CALIB_USE_INTRINSIC_GUESS|
            CV_CALIB_FIX_K1|CV_CALIB_FIX_K2|CV_CALIB_FIX_K3|CV_CALIB_FIX_K4|CV_CALIB_FIX_K5|CV_CALIB_FIX_K6) )
        {
            CvMat tdist = cvMat( distCoeffs->rows, distCoeffs->cols,
                CV_MAKETYPE(CV_64F,CV_MAT_CN(distCoeffs->type)), Dist[k].data.db );
            cvConvert( distCoeffs, &tdist );
        }

        if( !(flags & (CV_CALIB_FIX_INTRINSIC|CV_CALIB_USE_INTRINSIC_GUESS)))
        {
            cvCalibrateCamera2( objectPoints, imagePoints[k],
                npoints, imageSize, &K[k], &Dist[k], 0, 0, flags );
        }
    }

    if( flags & CV_CALIB_SAME_FOCAL_LENGTH )
    {
        static const int avg_idx[] = { 0, 4, 2, 5, -1 };
        for( k = 0; avg_idx[k] >= 0; k++ )
            A[0][avg_idx[k]] = A[1][avg_idx[k]] = (A[0][avg_idx[k]] + A[1][avg_idx[k]])*0.5;
    }

    if( flags & CV_CALIB_FIX_ASPECT_RATIO )
    {
        for( k = 0; k < 2; k++ )
            aspectRatio[k] = A[k][0]/A[k][4];
    }

    recomputeIntrinsics = (flags & CV_CALIB_FIX_INTRINSIC) == 0;

    err.reset(cvCreateMat( maxPoints*2, 1, CV_64F ));
    Je.reset(cvCreateMat( maxPoints*2, 6, CV_64F ));
    J_LR.reset(cvCreateMat( maxPoints*2, 6, CV_64F ));
    Ji.reset(cvCreateMat( maxPoints*2, NINTRINSIC, CV_64F ));
    cvZero( Ji );

    // we optimize for the inter-camera R(3),t(3), then, optionally,
    // for intrinisic parameters of each camera ((fx,fy,cx,cy,k1,k2,p1,p2) ~ 8 parameters).
    nparams = 6*(nimages+1) + (recomputeIntrinsics ? NINTRINSIC*2 : 0);

    // storage for initial [om(R){i}|t{i}] (in order to compute the median for each component)
    RT0.reset(cvCreateMat( 6, nimages, CV_64F ));

    solver.init( nparams, 0, termCrit );
    if( recomputeIntrinsics )
    {
        uchar* imask = solver.mask->data.ptr + nparams - NINTRINSIC*2;
        if( !(flags & CV_CALIB_RATIONAL_MODEL) )
            flags |= CV_CALIB_FIX_K4 | CV_CALIB_FIX_K5 | CV_CALIB_FIX_K6;
        if( !(flags & CV_CALIB_THIN_PRISM_MODEL) )
            flags |= CV_CALIB_FIX_S1_S2_S3_S4;
        if( flags & CV_CALIB_FIX_ASPECT_RATIO )
            imask[0] = imask[NINTRINSIC] = 0;
        if( flags & CV_CALIB_FIX_FOCAL_LENGTH )
            imask[0] = imask[1] = imask[NINTRINSIC] = imask[NINTRINSIC+1] = 0;
        if( flags & CV_CALIB_FIX_PRINCIPAL_POINT )
            imask[2] = imask[3] = imask[NINTRINSIC+2] = imask[NINTRINSIC+3] = 0;
        if( flags & CV_CALIB_ZERO_TANGENT_DIST )
            imask[6] = imask[7] = imask[NINTRINSIC+6] = imask[NINTRINSIC+7] = 0;
        if( flags & CV_CALIB_FIX_K1 )
            imask[4] = imask[NINTRINSIC+4] = 0;
        if( flags & CV_CALIB_FIX_K2 )
            imask[5] = imask[NINTRINSIC+5] = 0;
        if( flags & CV_CALIB_FIX_K3 )
            imask[8] = imask[NINTRINSIC+8] = 0;
        if( flags & CV_CALIB_FIX_K4 )
            imask[9] = imask[NINTRINSIC+9] = 0;
        if( flags & CV_CALIB_FIX_K5 )
            imask[10] = imask[NINTRINSIC+10] = 0;
        if( flags & CV_CALIB_FIX_K6 )
            imask[11] = imask[NINTRINSIC+11] = 0;
        if( flags & CV_CALIB_FIX_S1_S2_S3_S4 )
        {
            imask[12] = imask[NINTRINSIC+12] = 0;
            imask[13] = imask[NINTRINSIC+13] = 0;
            imask[14] = imask[NINTRINSIC+14] = 0;
            imask[15] = imask[NINTRINSIC+15] = 0;
        }
    }

    /*
       Compute initial estimate of pose

       For each image, compute:
          R(om) is the rotation matrix of om
          om(R) is the rotation vector of R
          R_ref = R(om_right) * R(om_left)'
          T_ref_list = [T_ref_list; T_right - R_ref * T_left]
          om_ref_list = {om_ref_list; om(R_ref)]

       om = median(om_ref_list)
       T = median(T_ref_list)
    */
    for( i = ofs = 0; i < nimages; ofs += ni, i++ )
    {
        ni = npoints->data.i[i];
        CvMat objpt_i;
        double _om[2][3], r[2][9], t[2][3];
        CvMat om[2], R[2], T[2], imgpt_i[2];

        objpt_i = cvMat(1, ni, CV_64FC3, objectPoints->data.db + ofs*3);
        for( k = 0; k < 2; k++ )
        {
            imgpt_i[k] = cvMat(1, ni, CV_64FC2, imagePoints[k]->data.db + ofs*2);
            om[k] = cvMat(3, 1, CV_64F, _om[k]);
            R[k] = cvMat(3, 3, CV_64F, r[k]);
            T[k] = cvMat(3, 1, CV_64F, t[k]);

            // FIXME: here we ignore activePoints[k] because of
            // the limited API of cvFindExtrnisicCameraParams2
            cvFindExtrinsicCameraParams2( &objpt_i, &imgpt_i[k], &K[k], &Dist[k], &om[k], &T[k] );
            cvRodrigues2( &om[k], &R[k] );
            if( k == 0 )
            {
                // save initial om_left and T_left
                solver.param->data.db[(i+1)*6] = _om[0][0];
                solver.param->data.db[(i+1)*6 + 1] = _om[0][1];
                solver.param->data.db[(i+1)*6 + 2] = _om[0][2];
                solver.param->data.db[(i+1)*6 + 3] = t[0][0];
                solver.param->data.db[(i+1)*6 + 4] = t[0][1];
                solver.param->data.db[(i+1)*6 + 5] = t[0][2];
            }
        }
        cvGEMM( &R[1], &R[0], 1, 0, 0, &R[0], CV_GEMM_B_T );
        cvGEMM( &R[0], &T[0], -1, &T[1], 1, &T[1] );
        cvRodrigues2( &R[0], &T[0] );
        RT0->data.db[i] = t[0][0];
        RT0->data.db[i + nimages] = t[0][1];
        RT0->data.db[i + nimages*2] = t[0][2];
        RT0->data.db[i + nimages*3] = t[1][0];
        RT0->data.db[i + nimages*4] = t[1][1];
        RT0->data.db[i + nimages*5] = t[1][2];
    }

    // find the medians and save the first 6 parameters
    for( i = 0; i < 6; i++ )
    {
        qsort( RT0->data.db + i*nimages, nimages, CV_ELEM_SIZE(RT0->type), dbCmp );
        solver.param->data.db[i] = nimages % 2 != 0 ? RT0->data.db[i*nimages + nimages/2] :
            (RT0->data.db[i*nimages + nimages/2 - 1] + RT0->data.db[i*nimages + nimages/2])*0.5;
    }

    if( recomputeIntrinsics )
        for( k = 0; k < 2; k++ )
        {
            double* iparam = solver.param->data.db + (nimages+1)*6 + k*NINTRINSIC;
            if( flags & CV_CALIB_ZERO_TANGENT_DIST )
                dk[k][2] = dk[k][3] = 0;
            iparam[0] = A[k][0]; iparam[1] = A[k][4]; iparam[2] = A[k][2]; iparam[3] = A[k][5];
            iparam[4] = dk[k][0]; iparam[5] = dk[k][1]; iparam[6] = dk[k][2];
            iparam[7] = dk[k][3]; iparam[8] = dk[k][4]; iparam[9] = dk[k][5];
            iparam[10] = dk[k][6]; iparam[11] = dk[k][7];
            iparam[12] = dk[k][8];
            iparam[13] = dk[k][9];
            iparam[14] = dk[k][10];
            iparam[15] = dk[k][11];
        }

    om_LR = cvMat(3, 1, CV_64F, solver.param->data.db);
    T_LR = cvMat(3, 1, CV_64F, solver.param->data.db + 3);

    for(;;)
    {
        const CvMat* param = 0;
        CvMat tmpimagePoints;
        CvMat *JtJ = 0, *JtErr = 0;
        double *_errNorm = 0;
        double _omR[3], _tR[3];
        double _dr3dr1[9], _dr3dr2[9], /*_dt3dr1[9],*/ _dt3dr2[9], _dt3dt1[9], _dt3dt2[9];
        CvMat dr3dr1 = cvMat(3, 3, CV_64F, _dr3dr1);
        CvMat dr3dr2 = cvMat(3, 3, CV_64F, _dr3dr2);
        //CvMat dt3dr1 = cvMat(3, 3, CV_64F, _dt3dr1);
        CvMat dt3dr2 = cvMat(3, 3, CV_64F, _dt3dr2);
        CvMat dt3dt1 = cvMat(3, 3, CV_64F, _dt3dt1);
        CvMat dt3dt2 = cvMat(3, 3, CV_64F, _dt3dt2);
        CvMat om[2], T[2], imgpt_i[2];
        CvMat dpdrot_hdr, dpdt_hdr, dpdf_hdr, dpdc_hdr, dpdk_hdr;
        CvMat *dpdrot = &dpdrot_hdr, *dpdt = &dpdt_hdr, *dpdf = 0, *dpdc = 0, *dpdk = 0;

        if( !solver.updateAlt( param, JtJ, JtErr, _errNorm ))
            break;
        reprojErr = 0;

        cvRodrigues2( &om_LR, &R_LR );
        om[1] = cvMat(3,1,CV_64F,_omR);
        T[1] = cvMat(3,1,CV_64F,_tR);

        if( recomputeIntrinsics )
        {
            double* iparam = solver.param->data.db + (nimages+1)*6;
            double* ipparam = solver.prevParam->data.db + (nimages+1)*6;
            dpdf = &dpdf_hdr;
            dpdc = &dpdc_hdr;
            dpdk = &dpdk_hdr;
            if( flags & CV_CALIB_SAME_FOCAL_LENGTH )
            {
                iparam[NINTRINSIC] = iparam[0];
                iparam[NINTRINSIC+1] = iparam[1];
                ipparam[NINTRINSIC] = ipparam[0];
                ipparam[NINTRINSIC+1] = ipparam[1];
            }
            if( flags & CV_CALIB_FIX_ASPECT_RATIO )
            {
                iparam[0] = iparam[1]*aspectRatio[0];
                iparam[NINTRINSIC] = iparam[NINTRINSIC+1]*aspectRatio[1];
                ipparam[0] = ipparam[1]*aspectRatio[0];
                ipparam[NINTRINSIC] = ipparam[NINTRINSIC+1]*aspectRatio[1];
            }
            for( k = 0; k < 2; k++ )
            {
                A[k][0] = iparam[k*NINTRINSIC+0];
                A[k][4] = iparam[k*NINTRINSIC+1];
                A[k][2] = iparam[k*NINTRINSIC+2];
                A[k][5] = iparam[k*NINTRINSIC+3];
                dk[k][0] = iparam[k*NINTRINSIC+4];
                dk[k][1] = iparam[k*NINTRINSIC+5];
                dk[k][2] = iparam[k*NINTRINSIC+6];
                dk[k][3] = iparam[k*NINTRINSIC+7];
                dk[k][4] = iparam[k*NINTRINSIC+8];
                dk[k][5] = iparam[k*NINTRINSIC+9];
                dk[k][6] = iparam[k*NINTRINSIC+10];
                dk[k][7] = iparam[k*NINTRINSIC+11];
                dk[k][8] = iparam[k*NINTRINSIC+12];
                dk[k][9] = iparam[k*NINTRINSIC+13];
                dk[k][10] = iparam[k*NINTRINSIC+14];
                dk[k][11] = iparam[k*NINTRINSIC+15];
            }
        }

        for( i = ofs = 0; i < nimages; ofs += ni, i++ )
        {
            ni = npoints->data.i[i];
            CvMat objpt_i, _part;

            om[0] = cvMat(3,1,CV_64F,solver.param->data.db+(i+1)*6);
            T[0] = cvMat(3,1,CV_64F,solver.param->data.db+(i+1)*6+3);

            if( JtJ || JtErr )
                cvComposeRT( &om[0], &T[0], &om_LR, &T_LR, &om[1], &T[1], &dr3dr1, 0,
                             &dr3dr2, 0, 0, &dt3dt1, &dt3dr2, &dt3dt2 );
            else
                cvComposeRT( &om[0], &T[0], &om_LR, &T_LR, &om[1], &T[1] );

            objpt_i = cvMat(1, ni, CV_64FC3, objectPoints->data.db + ofs*3);
            err->rows = Je->rows = J_LR->rows = Ji->rows = ni*2;
            cvReshape( err, &tmpimagePoints, 2, 1 );

            cvGetCols( Ji, &dpdf_hdr, 0, 2 );
            cvGetCols( Ji, &dpdc_hdr, 2, 4 );
            cvGetCols( Ji, &dpdk_hdr, 4, NINTRINSIC );
            cvGetCols( Je, &dpdrot_hdr, 0, 3 );
            cvGetCols( Je, &dpdt_hdr, 3, 6 );

            for( k = 0; k < 2; k++ )
            {
                double l2err;
                imgpt_i[k] = cvMat(1, ni, CV_64FC2, imagePoints[k]->data.db + ofs*2);

                if( JtJ || JtErr )
                    cvProjectPoints2( &objpt_i, &om[k], &T[k], &K[k], &Dist[k],
                            &tmpimagePoints, dpdrot, dpdt, dpdf, dpdc, dpdk,
                            (flags & CV_CALIB_FIX_ASPECT_RATIO) ? aspectRatio[k] : 0);
                else
                    cvProjectPoints2( &objpt_i, &om[k], &T[k], &K[k], &Dist[k], &tmpimagePoints );
                cvSub( &tmpimagePoints, &imgpt_i[k], &tmpimagePoints );

                l2err = cvNorm( &tmpimagePoints, 0, CV_L2 );

                if( JtJ || JtErr )
                {
                    int iofs = (nimages+1)*6 + k*NINTRINSIC, eofs = (i+1)*6;
                    assert( JtJ && JtErr );

                    if( k == 1 )
                    {
                        // d(err_{x|y}R) ~ de3
                        // convert de3/{dr3,dt3} => de3{dr1,dt1} & de3{dr2,dt2}
                        for( p = 0; p < ni*2; p++ )
                        {
                            CvMat de3dr3 = cvMat( 1, 3, CV_64F, Je->data.ptr + Je->step*p );
                            CvMat de3dt3 = cvMat( 1, 3, CV_64F, de3dr3.data.db + 3 );
                            CvMat de3dr2 = cvMat( 1, 3, CV_64F, J_LR->data.ptr + J_LR->step*p );
                            CvMat de3dt2 = cvMat( 1, 3, CV_64F, de3dr2.data.db + 3 );
                            double _de3dr1[3], _de3dt1[3];
                            CvMat de3dr1 = cvMat( 1, 3, CV_64F, _de3dr1 );
                            CvMat de3dt1 = cvMat( 1, 3, CV_64F, _de3dt1 );

                            cvMatMul( &de3dr3, &dr3dr1, &de3dr1 );
                            cvMatMul( &de3dt3, &dt3dt1, &de3dt1 );

                            cvMatMul( &de3dr3, &dr3dr2, &de3dr2 );
                            cvMatMulAdd( &de3dt3, &dt3dr2, &de3dr2, &de3dr2 );

                            cvMatMul( &de3dt3, &dt3dt2, &de3dt2 );

                            cvCopy( &de3dr1, &de3dr3 );
                            cvCopy( &de3dt1, &de3dt3 );
                        }

                        cvGetSubRect( JtJ, &_part, cvRect(0, 0, 6, 6) );
                        cvGEMM( J_LR, J_LR, 1, &_part, 1, &_part, CV_GEMM_A_T );

                        cvGetSubRect( JtJ, &_part, cvRect(eofs, 0, 6, 6) );
                        cvGEMM( J_LR, Je, 1, 0, 0, &_part, CV_GEMM_A_T );

                        cvGetRows( JtErr, &_part, 0, 6 );
                        cvGEMM( J_LR, err, 1, &_part, 1, &_part, CV_GEMM_A_T );
                    }

                    cvGetSubRect( JtJ, &_part, cvRect(eofs, eofs, 6, 6) );
                    cvGEMM( Je, Je, 1, &_part, 1, &_part, CV_GEMM_A_T );

                    cvGetRows( JtErr, &_part, eofs, eofs + 6 );
                    cvGEMM( Je, err, 1, &_part, 1, &_part, CV_GEMM_A_T );

                    if( recomputeIntrinsics )
                    {
                        cvGetSubRect( JtJ, &_part, cvRect(iofs, iofs, NINTRINSIC, NINTRINSIC) );
                        cvGEMM( Ji, Ji, 1, &_part, 1, &_part, CV_GEMM_A_T );
                        cvGetSubRect( JtJ, &_part, cvRect(iofs, eofs, NINTRINSIC, 6) );
                        cvGEMM( Je, Ji, 1, &_part, 1, &_part, CV_GEMM_A_T );
                        if( k == 1 )
                        {
                            cvGetSubRect( JtJ, &_part, cvRect(iofs, 0, NINTRINSIC, 6) );
                            cvGEMM( J_LR, Ji, 1, &_part, 1, &_part, CV_GEMM_A_T );
                        }
                        cvGetRows( JtErr, &_part, iofs, iofs + NINTRINSIC );
                        cvGEMM( Ji, err, 1, &_part, 1, &_part, CV_GEMM_A_T );
                    }
                }

                reprojErr += l2err*l2err;
            }
        }
        if(_errNorm)
            *_errNorm = reprojErr;
    }

    cvRodrigues2( &om_LR, &R_LR );
    if( matR->rows == 1 || matR->cols == 1 )
        cvConvert( &om_LR, matR );
    else
        cvConvert( &R_LR, matR );
    cvConvert( &T_LR, matT );

    if( recomputeIntrinsics )
    {
        cvConvert( &K[0], _cameraMatrix1 );
        cvConvert( &K[1], _cameraMatrix2 );

        for( k = 0; k < 2; k++ )
        {
            CvMat* distCoeffs = k == 0 ? _distCoeffs1 : _distCoeffs2;
            CvMat tdist = cvMat( distCoeffs->rows, distCoeffs->cols,
                CV_MAKETYPE(CV_64F,CV_MAT_CN(distCoeffs->type)), Dist[k].data.db );
            cvConvert( &tdist, distCoeffs );
        }
    }

    if( matE || matF )
    {
        double* t = T_LR.data.db;
        double tx[] =
        {
            0, -t[2], t[1],
            t[2], 0, -t[0],
            -t[1], t[0], 0
        };
        CvMat Tx = cvMat(3, 3, CV_64F, tx);
        double e[9], f[9];
        CvMat E = cvMat(3, 3, CV_64F, e);
        CvMat F = cvMat(3, 3, CV_64F, f);
        cvMatMul( &Tx, &R_LR, &E );
        if( matE )
            cvConvert( &E, matE );
        if( matF )
        {
            double ik[9];
            CvMat iK = cvMat(3, 3, CV_64F, ik);
            cvInvert(&K[1], &iK);
            cvGEMM( &iK, &E, 1, 0, 0, &E, CV_GEMM_A_T );
            cvInvert(&K[0], &iK);
            cvMatMul(&E, &iK, &F);
            cvConvertScale( &F, matF, fabs(f[8]) > 0 ? 1./f[8] : 1 );
        }
    }

    return std::sqrt(reprojErr/(pointsTotal*2));
}


static void
icvGetRectangles( const CvMat* cameraMatrix, const CvMat* distCoeffs,
                 const CvMat* R, const CvMat* newCameraMatrix, CvSize imgSize,
                 cv::Rect_<float>& inner, cv::Rect_<float>& outer )
{
    const int N = 9;
    int x, y, k;
    cv::Ptr<CvMat> _pts(cvCreateMat(1, N*N, CV_32FC2));
    CvPoint2D32f* pts = (CvPoint2D32f*)(_pts->data.ptr);

    for( y = k = 0; y < N; y++ )
        for( x = 0; x < N; x++ )
            pts[k++] = cvPoint2D32f((float)x*imgSize.width/(N-1),
                                    (float)y*imgSize.height/(N-1));

    cvUndistortPoints(_pts, _pts, cameraMatrix, distCoeffs, R, newCameraMatrix);

    float iX0=-FLT_MAX, iX1=FLT_MAX, iY0=-FLT_MAX, iY1=FLT_MAX;
    float oX0=FLT_MAX, oX1=-FLT_MAX, oY0=FLT_MAX, oY1=-FLT_MAX;
    // find the inscribed rectangle.
    // the code will likely not work with extreme rotation matrices (R) (>45%)
    for( y = k = 0; y < N; y++ )
        for( x = 0; x < N; x++ )
        {
            CvPoint2D32f p = pts[k++];
            oX0 = MIN(oX0, p.x);
            oX1 = MAX(oX1, p.x);
            oY0 = MIN(oY0, p.y);
            oY1 = MAX(oY1, p.y);

            if( x == 0 )
                iX0 = MAX(iX0, p.x);
            if( x == N-1 )
                iX1 = MIN(iX1, p.x);
            if( y == 0 )
                iY0 = MAX(iY0, p.y);
            if( y == N-1 )
                iY1 = MIN(iY1, p.y);
        }
    inner = cv::Rect_<float>(iX0, iY0, iX1-iX0, iY1-iY0);
    outer = cv::Rect_<float>(oX0, oY0, oX1-oX0, oY1-oY0);
}


void cvStereoRectify( const CvMat* _cameraMatrix1, const CvMat* _cameraMatrix2,
                      const CvMat* _distCoeffs1, const CvMat* _distCoeffs2,
                      CvSize imageSize, const CvMat* matR, const CvMat* matT,
                      CvMat* _R1, CvMat* _R2, CvMat* _P1, CvMat* _P2,
                      CvMat* matQ, int flags, double alpha, CvSize newImgSize,
                      CvRect* roi1, CvRect* roi2 )
{
    double _om[3], _t[3], _uu[3]={0,0,0}, _r_r[3][3], _pp[3][4];
    double _ww[3], _wr[3][3], _z[3] = {0,0,0}, _ri[3][3];
    cv::Rect_<float> inner1, inner2, outer1, outer2;

    CvMat om  = cvMat(3, 1, CV_64F, _om);
    CvMat t   = cvMat(3, 1, CV_64F, _t);
    CvMat uu  = cvMat(3, 1, CV_64F, _uu);
    CvMat r_r = cvMat(3, 3, CV_64F, _r_r);
    CvMat pp  = cvMat(3, 4, CV_64F, _pp);
    CvMat ww  = cvMat(3, 1, CV_64F, _ww); // temps
    CvMat wR  = cvMat(3, 3, CV_64F, _wr);
    CvMat Z   = cvMat(3, 1, CV_64F, _z);
    CvMat Ri  = cvMat(3, 3, CV_64F, _ri);
    double nx = imageSize.width, ny = imageSize.height;
    int i, k;

    if( matR->rows == 3 && matR->cols == 3 )
        cvRodrigues2(matR, &om);          // get vector rotation
    else
        cvConvert(matR, &om); // it's already a rotation vector
    cvConvertScale(&om, &om, -0.5); // get average rotation
    cvRodrigues2(&om, &r_r);        // rotate cameras to same orientation by averaging
    cvMatMul(&r_r, matT, &t);

    int idx = fabs(_t[0]) > fabs(_t[1]) ? 0 : 1;
    double c = _t[idx], nt = cvNorm(&t, 0, CV_L2);
    _uu[idx] = c > 0 ? 1 : -1;

    // calculate global Z rotation
    cvCrossProduct(&t,&uu,&ww);
    double nw = cvNorm(&ww, 0, CV_L2);
    if (nw > 0.0)
        cvConvertScale(&ww, &ww, acos(fabs(c)/nt)/nw);
    cvRodrigues2(&ww, &wR);

    // apply to both views
    cvGEMM(&wR, &r_r, 1, 0, 0, &Ri, CV_GEMM_B_T);
    cvConvert( &Ri, _R1 );
    cvGEMM(&wR, &r_r, 1, 0, 0, &Ri, 0);
    cvConvert( &Ri, _R2 );
    cvMatMul(&Ri, matT, &t);

    // calculate projection/camera matrices
    // these contain the relevant rectified image internal params (fx, fy=fx, cx, cy)
    double fc_new = DBL_MAX;
    CvPoint2D64f cc_new[2] = {{0,0}, {0,0}};

    for( k = 0; k < 2; k++ ) {
        const CvMat* A = k == 0 ? _cameraMatrix1 : _cameraMatrix2;
        const CvMat* Dk = k == 0 ? _distCoeffs1 : _distCoeffs2;
        double dk1 = Dk ? cvmGet(Dk, 0, 0) : 0;
        double fc = cvmGet(A,idx^1,idx^1);
        if( dk1 < 0 ) {
            fc *= 1 + dk1*(nx*nx + ny*ny)/(4*fc*fc);
        }
        fc_new = MIN(fc_new, fc);
    }

    for( k = 0; k < 2; k++ )
    {
        const CvMat* A = k == 0 ? _cameraMatrix1 : _cameraMatrix2;
        const CvMat* Dk = k == 0 ? _distCoeffs1 : _distCoeffs2;
        CvPoint2D32f _pts[4];
        CvPoint3D32f _pts_3[4];
        CvMat pts = cvMat(1, 4, CV_32FC2, _pts);
        CvMat pts_3 = cvMat(1, 4, CV_32FC3, _pts_3);

        for( i = 0; i < 4; i++ )
        {
            int j = (i<2) ? 0 : 1;
            _pts[i].x = (float)((i % 2)*(nx-1));
            _pts[i].y = (float)(j*(ny-1));
        }
        cvUndistortPoints( &pts, &pts, A, Dk, 0, 0 );
        cvConvertPointsHomogeneous( &pts, &pts_3 );

        //Change camera matrix to have cc=[0,0] and fc = fc_new
        double _a_tmp[3][3];
        CvMat A_tmp  = cvMat(3, 3, CV_64F, _a_tmp);
        _a_tmp[0][0]=fc_new;
        _a_tmp[1][1]=fc_new;
        _a_tmp[0][2]=0.0;
        _a_tmp[1][2]=0.0;
        cvProjectPoints2( &pts_3, k == 0 ? _R1 : _R2, &Z, &A_tmp, 0, &pts );
        CvScalar avg = cvAvg(&pts);
        cc_new[k].x = (nx-1)/2 - avg.val[0];
        cc_new[k].y = (ny-1)/2 - avg.val[1];
    }

    // vertical focal length must be the same for both images to keep the epipolar constraint
    // (for horizontal epipolar lines -- TBD: check for vertical epipolar lines)
    // use fy for fx also, for simplicity

    // For simplicity, set the principal points for both cameras to be the average
    // of the two principal points (either one of or both x- and y- coordinates)
    if( flags & CV_CALIB_ZERO_DISPARITY )
    {
        cc_new[0].x = cc_new[1].x = (cc_new[0].x + cc_new[1].x)*0.5;
        cc_new[0].y = cc_new[1].y = (cc_new[0].y + cc_new[1].y)*0.5;
    }
    else if( idx == 0 ) // horizontal stereo
        cc_new[0].y = cc_new[1].y = (cc_new[0].y + cc_new[1].y)*0.5;
    else // vertical stereo
        cc_new[0].x = cc_new[1].x = (cc_new[0].x + cc_new[1].x)*0.5;

    cvZero( &pp );
    _pp[0][0] = _pp[1][1] = fc_new;
    _pp[0][2] = cc_new[0].x;
    _pp[1][2] = cc_new[0].y;
    _pp[2][2] = 1;
    cvConvert(&pp, _P1);

    _pp[0][2] = cc_new[1].x;
    _pp[1][2] = cc_new[1].y;
    _pp[idx][3] = _t[idx]*fc_new; // baseline * focal length
    cvConvert(&pp, _P2);

    alpha = MIN(alpha, 1.);

    icvGetRectangles( _cameraMatrix1, _distCoeffs1, _R1, _P1, imageSize, inner1, outer1 );
    icvGetRectangles( _cameraMatrix2, _distCoeffs2, _R2, _P2, imageSize, inner2, outer2 );

    {
    newImgSize = newImgSize.width*newImgSize.height != 0 ? newImgSize : imageSize;
    double cx1_0 = cc_new[0].x;
    double cy1_0 = cc_new[0].y;
    double cx2_0 = cc_new[1].x;
    double cy2_0 = cc_new[1].y;
    double cx1 = newImgSize.width*cx1_0/imageSize.width;
    double cy1 = newImgSize.height*cy1_0/imageSize.height;
    double cx2 = newImgSize.width*cx2_0/imageSize.width;
    double cy2 = newImgSize.height*cy2_0/imageSize.height;
    double s = 1.;

    if( alpha >= 0 )
    {
        double s0 = std::max(std::max(std::max((double)cx1/(cx1_0 - inner1.x), (double)cy1/(cy1_0 - inner1.y)),
                            (double)(newImgSize.width - cx1)/(inner1.x + inner1.width - cx1_0)),
                        (double)(newImgSize.height - cy1)/(inner1.y + inner1.height - cy1_0));
        s0 = std::max(std::max(std::max(std::max((double)cx2/(cx2_0 - inner2.x), (double)cy2/(cy2_0 - inner2.y)),
                         (double)(newImgSize.width - cx2)/(inner2.x + inner2.width - cx2_0)),
                     (double)(newImgSize.height - cy2)/(inner2.y + inner2.height - cy2_0)),
                 s0);

        double s1 = std::min(std::min(std::min((double)cx1/(cx1_0 - outer1.x), (double)cy1/(cy1_0 - outer1.y)),
                            (double)(newImgSize.width - cx1)/(outer1.x + outer1.width - cx1_0)),
                        (double)(newImgSize.height - cy1)/(outer1.y + outer1.height - cy1_0));
        s1 = std::min(std::min(std::min(std::min((double)cx2/(cx2_0 - outer2.x), (double)cy2/(cy2_0 - outer2.y)),
                         (double)(newImgSize.width - cx2)/(outer2.x + outer2.width - cx2_0)),
                     (double)(newImgSize.height - cy2)/(outer2.y + outer2.height - cy2_0)),
                 s1);

        s = s0*(1 - alpha) + s1*alpha;
    }

    fc_new *= s;
    cc_new[0] = cvPoint2D64f(cx1, cy1);
    cc_new[1] = cvPoint2D64f(cx2, cy2);

    cvmSet(_P1, 0, 0, fc_new);
    cvmSet(_P1, 1, 1, fc_new);
    cvmSet(_P1, 0, 2, cx1);
    cvmSet(_P1, 1, 2, cy1);

    cvmSet(_P2, 0, 0, fc_new);
    cvmSet(_P2, 1, 1, fc_new);
    cvmSet(_P2, 0, 2, cx2);
    cvmSet(_P2, 1, 2, cy2);
    cvmSet(_P2, idx, 3, s*cvmGet(_P2, idx, 3));

    if(roi1)
    {
        *roi1 = cv::Rect(cvCeil((inner1.x - cx1_0)*s + cx1),
                     cvCeil((inner1.y - cy1_0)*s + cy1),
                     cvFloor(inner1.width*s), cvFloor(inner1.height*s))
            & cv::Rect(0, 0, newImgSize.width, newImgSize.height);
    }

    if(roi2)
    {
        *roi2 = cv::Rect(cvCeil((inner2.x - cx2_0)*s + cx2),
                     cvCeil((inner2.y - cy2_0)*s + cy2),
                     cvFloor(inner2.width*s), cvFloor(inner2.height*s))
            & cv::Rect(0, 0, newImgSize.width, newImgSize.height);
    }
    }

    if( matQ )
    {
        double q[] =
        {
            1, 0, 0, -cc_new[0].x,
            0, 1, 0, -cc_new[0].y,
            0, 0, 0, fc_new,
            0, 0, -1./_t[idx],
            (idx == 0 ? cc_new[0].x - cc_new[1].x : cc_new[0].y - cc_new[1].y)/_t[idx]
        };
        CvMat Q = cvMat(4, 4, CV_64F, q);
        cvConvert( &Q, matQ );
    }
}


void cvGetOptimalNewCameraMatrix( const CvMat* cameraMatrix, const CvMat* distCoeffs,
                                  CvSize imgSize, double alpha,
                                  CvMat* newCameraMatrix, CvSize newImgSize,
                                  CvRect* validPixROI, int centerPrincipalPoint )
{
    cv::Rect_<float> inner, outer;
    newImgSize = newImgSize.width*newImgSize.height != 0 ? newImgSize : imgSize;

    double M[3][3];
    CvMat matM = cvMat(3, 3, CV_64F, M);
    cvConvert(cameraMatrix, &matM);

    if( centerPrincipalPoint )
    {
        double cx0 = M[0][2];
        double cy0 = M[1][2];
        double cx = (newImgSize.width-1)*0.5;
        double cy = (newImgSize.height-1)*0.5;

        icvGetRectangles( cameraMatrix, distCoeffs, 0, cameraMatrix, imgSize, inner, outer );
        double s0 = std::max(std::max(std::max((double)cx/(cx0 - inner.x), (double)cy/(cy0 - inner.y)),
                                      (double)cx/(inner.x + inner.width - cx0)),
                             (double)cy/(inner.y + inner.height - cy0));
        double s1 = std::min(std::min(std::min((double)cx/(cx0 - outer.x), (double)cy/(cy0 - outer.y)),
                                      (double)cx/(outer.x + outer.width - cx0)),
                             (double)cy/(outer.y + outer.height - cy0));
        double s = s0*(1 - alpha) + s1*alpha;

        M[0][0] *= s;
        M[1][1] *= s;
        M[0][2] = cx;
        M[1][2] = cy;

        if( validPixROI )
        {
            inner = cv::Rect_<float>((float)((inner.x - cx0)*s + cx),
                                     (float)((inner.y - cy0)*s + cy),
                                     (float)(inner.width*s),
                                     (float)(inner.height*s));
            cv::Rect r(cvCeil(inner.x), cvCeil(inner.y), cvFloor(inner.width), cvFloor(inner.height));
            r &= cv::Rect(0, 0, newImgSize.width, newImgSize.height);
            *validPixROI = r;
        }
    }
    else
    {
        // Get inscribed and circumscribed rectangles in normalized
        // (independent of camera matrix) coordinates
        icvGetRectangles( cameraMatrix, distCoeffs, 0, 0, imgSize, inner, outer );

        // Projection mapping inner rectangle to viewport
        double fx0 = (newImgSize.width  - 1) / inner.width;
        double fy0 = (newImgSize.height - 1) / inner.height;
        double cx0 = -fx0 * inner.x;
        double cy0 = -fy0 * inner.y;

        // Projection mapping outer rectangle to viewport
        double fx1 = (newImgSize.width  - 1) / outer.width;
        double fy1 = (newImgSize.height - 1) / outer.height;
        double cx1 = -fx1 * outer.x;
        double cy1 = -fy1 * outer.y;

        // Interpolate between the two optimal projections
        M[0][0] = fx0*(1 - alpha) + fx1*alpha;
        M[1][1] = fy0*(1 - alpha) + fy1*alpha;
        M[0][2] = cx0*(1 - alpha) + cx1*alpha;
        M[1][2] = cy0*(1 - alpha) + cy1*alpha;

        if( validPixROI )
        {
            icvGetRectangles( cameraMatrix, distCoeffs, 0, &matM, imgSize, inner, outer );
            cv::Rect r = inner;
            r &= cv::Rect(0, 0, newImgSize.width, newImgSize.height);
            *validPixROI = r;
        }
    }

    cvConvert(&matM, newCameraMatrix);
}


CV_IMPL int cvStereoRectifyUncalibrated(
    const CvMat* _points1, const CvMat* _points2,
    const CvMat* F0, CvSize imgSize,
    CvMat* _H1, CvMat* _H2, double threshold )
{
    Ptr<CvMat> _m1, _m2, _lines1, _lines2;

    int i, j, npoints;
    double cx, cy;
    double u[9], v[9], w[9], f[9], h1[9], h2[9], h0[9], e2[3];
    CvMat E2 = cvMat( 3, 1, CV_64F, e2 );
    CvMat U = cvMat( 3, 3, CV_64F, u );
    CvMat V = cvMat( 3, 3, CV_64F, v );
    CvMat W = cvMat( 3, 3, CV_64F, w );
    CvMat F = cvMat( 3, 3, CV_64F, f );
    CvMat H1 = cvMat( 3, 3, CV_64F, h1 );
    CvMat H2 = cvMat( 3, 3, CV_64F, h2 );
    CvMat H0 = cvMat( 3, 3, CV_64F, h0 );

    CvPoint2D64f* m1;
    CvPoint2D64f* m2;
    CvPoint3D64f* lines1;
    CvPoint3D64f* lines2;

    CV_Assert( CV_IS_MAT(_points1) && CV_IS_MAT(_points2) &&
        (_points1->rows == 1 || _points1->cols == 1) &&
        (_points2->rows == 1 || _points2->cols == 1) &&
        CV_ARE_SIZES_EQ(_points1, _points2) );

    npoints = _points1->rows * _points1->cols * CV_MAT_CN(_points1->type) / 2;

    _m1.reset(cvCreateMat( _points1->rows, _points1->cols, CV_64FC(CV_MAT_CN(_points1->type)) ));
    _m2.reset(cvCreateMat( _points2->rows, _points2->cols, CV_64FC(CV_MAT_CN(_points2->type)) ));
    _lines1.reset(cvCreateMat( 1, npoints, CV_64FC3 ));
    _lines2.reset(cvCreateMat( 1, npoints, CV_64FC3 ));

    cvConvert( F0, &F );

    cvSVD( (CvMat*)&F, &W, &U, &V, CV_SVD_U_T + CV_SVD_V_T );
    W.data.db[8] = 0.;
    cvGEMM( &U, &W, 1, 0, 0, &W, CV_GEMM_A_T );
    cvMatMul( &W, &V, &F );

    cx = cvRound( (imgSize.width-1)*0.5 );
    cy = cvRound( (imgSize.height-1)*0.5 );

    cvZero( _H1 );
    cvZero( _H2 );

    cvConvert( _points1, _m1 );
    cvConvert( _points2, _m2 );
    cvReshape( _m1, _m1, 2, 1 );
    cvReshape( _m2, _m2, 2, 1 );

    m1 = (CvPoint2D64f*)_m1->data.ptr;
    m2 = (CvPoint2D64f*)_m2->data.ptr;
    lines1 = (CvPoint3D64f*)_lines1->data.ptr;
    lines2 = (CvPoint3D64f*)_lines2->data.ptr;

    if( threshold > 0 )
    {
        cvComputeCorrespondEpilines( _m1, 1, &F, _lines1 );
        cvComputeCorrespondEpilines( _m2, 2, &F, _lines2 );

        // measure distance from points to the corresponding epilines, mark outliers
        for( i = j = 0; i < npoints; i++ )
        {
            if( fabs(m1[i].x*lines2[i].x +
                     m1[i].y*lines2[i].y +
                     lines2[i].z) <= threshold &&
                fabs(m2[i].x*lines1[i].x +
                     m2[i].y*lines1[i].y +
                     lines1[i].z) <= threshold )
            {
                if( j < i )
                {
                    m1[j] = m1[i];
                    m2[j] = m2[i];
                }
                j++;
            }
        }

        npoints = j;
        if( npoints == 0 )
            return 0;
    }

    _m1->cols = _m2->cols = npoints;
    memcpy( E2.data.db, U.data.db + 6, sizeof(e2));
    cvScale( &E2, &E2, e2[2] > 0 ? 1 : -1 );

    double t[] =
    {
        1, 0, -cx,
        0, 1, -cy,
        0, 0, 1
    };
    CvMat T = cvMat(3, 3, CV_64F, t);
    cvMatMul( &T, &E2, &E2 );

    int mirror = e2[0] < 0;
    double d = MAX(std::sqrt(e2[0]*e2[0] + e2[1]*e2[1]),DBL_EPSILON);
    double alpha = e2[0]/d;
    double beta = e2[1]/d;
    double r[] =
    {
        alpha, beta, 0,
        -beta, alpha, 0,
        0, 0, 1
    };
    CvMat R = cvMat(3, 3, CV_64F, r);
    cvMatMul( &R, &T, &T );
    cvMatMul( &R, &E2, &E2 );
    double invf = fabs(e2[2]) < 1e-6*fabs(e2[0]) ? 0 : -e2[2]/e2[0];
    double k[] =
    {
        1, 0, 0,
        0, 1, 0,
        invf, 0, 1
    };
    CvMat K = cvMat(3, 3, CV_64F, k);
    cvMatMul( &K, &T, &H2 );
    cvMatMul( &K, &E2, &E2 );

    double it[] =
    {
        1, 0, cx,
        0, 1, cy,
        0, 0, 1
    };
    CvMat iT = cvMat( 3, 3, CV_64F, it );
    cvMatMul( &iT, &H2, &H2 );

    memcpy( E2.data.db, U.data.db + 6, sizeof(e2));
    cvScale( &E2, &E2, e2[2] > 0 ? 1 : -1 );

    double e2_x[] =
    {
        0, -e2[2], e2[1],
       e2[2], 0, -e2[0],
       -e2[1], e2[0], 0
    };
    double e2_111[] =
    {
        e2[0], e2[0], e2[0],
        e2[1], e2[1], e2[1],
        e2[2], e2[2], e2[2],
    };
    CvMat E2_x = cvMat(3, 3, CV_64F, e2_x);
    CvMat E2_111 = cvMat(3, 3, CV_64F, e2_111);
    cvMatMulAdd(&E2_x, &F, &E2_111, &H0 );
    cvMatMul(&H2, &H0, &H0);
    CvMat E1=cvMat(3, 1, CV_64F, V.data.db+6);
    cvMatMul(&H0, &E1, &E1);

    cvPerspectiveTransform( _m1, _m1, &H0 );
    cvPerspectiveTransform( _m2, _m2, &H2 );
    CvMat A = cvMat( 1, npoints, CV_64FC3, lines1 ), BxBy, B;
    double x[3];
    CvMat X = cvMat( 3, 1, CV_64F, x );
    cvConvertPointsHomogeneous( _m1, &A );
    cvReshape( &A, &A, 1, npoints );
    cvReshape( _m2, &BxBy, 1, npoints );
    cvGetCol( &BxBy, &B, 0 );
    cvSolve( &A, &B, &X, CV_SVD );

    double ha[] =
    {
        x[0], x[1], x[2],
        0, 1, 0,
        0, 0, 1
    };
    CvMat Ha = cvMat(3, 3, CV_64F, ha);
    cvMatMul( &Ha, &H0, &H1 );
    cvPerspectiveTransform( _m1, _m1, &Ha );

    if( mirror )
    {
        double mm[] = { -1, 0, cx*2, 0, -1, cy*2, 0, 0, 1 };
        CvMat MM = cvMat(3, 3, CV_64F, mm);
        cvMatMul( &MM, &H1, &H1 );
        cvMatMul( &MM, &H2, &H2 );
    }

    cvConvert( &H1, _H1 );
    cvConvert( &H2, _H2 );

    return 1;
}


void cv::reprojectImageTo3D( InputArray _disparity,
                             OutputArray __3dImage, InputArray _Qmat,
                             bool handleMissingValues, int dtype )
{
    Mat disparity = _disparity.getMat(), Q = _Qmat.getMat();
    int stype = disparity.type();

    CV_Assert( stype == CV_8UC1 || stype == CV_16SC1 ||
               stype == CV_32SC1 || stype == CV_32FC1 );
    CV_Assert( Q.size() == Size(4,4) );

    if( dtype < 0 )
        dtype = CV_32FC3;
    else
    {
        dtype = CV_MAKETYPE(CV_MAT_DEPTH(dtype), 3);
        CV_Assert( dtype == CV_16SC3 || dtype == CV_32SC3 || dtype == CV_32FC3 );
    }

    __3dImage.create(disparity.size(), CV_MAKETYPE(dtype, 3));
    Mat _3dImage = __3dImage.getMat();

    const double bigZ = 10000.;
    double q[4][4];
    Mat _Q(4, 4, CV_64F, q);
    Q.convertTo(_Q, CV_64F);

    int x, cols = disparity.cols;
    CV_Assert( cols >= 0 );

    std::vector<float> _sbuf(cols+1), _dbuf(cols*3+1);
    float* sbuf = &_sbuf[0], *dbuf = &_dbuf[0];
    double minDisparity = FLT_MAX;

    // NOTE: here we quietly assume that at least one pixel in the disparity map is not defined.
    // and we set the corresponding Z's to some fixed big value.
    if( handleMissingValues )
        cv::minMaxIdx( disparity, &minDisparity, 0, 0, 0 );

    for( int y = 0; y < disparity.rows; y++ )
    {
        float *sptr = sbuf, *dptr = dbuf;
        double qx = q[0][1]*y + q[0][3], qy = q[1][1]*y + q[1][3];
        double qz = q[2][1]*y + q[2][3], qw = q[3][1]*y + q[3][3];

        if( stype == CV_8UC1 )
        {
            const uchar* sptr0 = disparity.ptr<uchar>(y);
            for( x = 0; x < cols; x++ )
                sptr[x] = (float)sptr0[x];
        }
        else if( stype == CV_16SC1 )
        {
            const short* sptr0 = disparity.ptr<short>(y);
            for( x = 0; x < cols; x++ )
                sptr[x] = (float)sptr0[x];
        }
        else if( stype == CV_32SC1 )
        {
            const int* sptr0 = disparity.ptr<int>(y);
            for( x = 0; x < cols; x++ )
                sptr[x] = (float)sptr0[x];
        }
        else
            sptr = (float*)disparity.ptr<float>(y);

        if( dtype == CV_32FC3 )
            dptr = _3dImage.ptr<float>(y);

        for( x = 0; x < cols; x++, qx += q[0][0], qy += q[1][0], qz += q[2][0], qw += q[3][0] )
        {
            double d = sptr[x];
            double iW = 1./(qw + q[3][2]*d);
            double X = (qx + q[0][2]*d)*iW;
            double Y = (qy + q[1][2]*d)*iW;
            double Z = (qz + q[2][2]*d)*iW;
            if( fabs(d-minDisparity) <= FLT_EPSILON )
                Z = bigZ;

            dptr[x*3] = (float)X;
            dptr[x*3+1] = (float)Y;
            dptr[x*3+2] = (float)Z;
        }

        if( dtype == CV_16SC3 )
        {
            short* dptr0 = _3dImage.ptr<short>(y);
            for( x = 0; x < cols*3; x++ )
            {
                int ival = cvRound(dptr[x]);
                dptr0[x] = cv::saturate_cast<short>(ival);
            }
        }
        else if( dtype == CV_32SC3 )
        {
            int* dptr0 = _3dImage.ptr<int>(y);
            for( x = 0; x < cols*3; x++ )
            {
                int ival = cvRound(dptr[x]);
                dptr0[x] = ival;
            }
        }
    }
}


void cvReprojectImageTo3D( const CvArr* disparityImage,
                           CvArr* _3dImage, const CvMat* matQ,
                           int handleMissingValues )
{
    cv::Mat disp = cv::cvarrToMat(disparityImage);
    cv::Mat _3dimg = cv::cvarrToMat(_3dImage);
    cv::Mat mq = cv::cvarrToMat(matQ);
    CV_Assert( disp.size() == _3dimg.size() );
    int dtype = _3dimg.type();
    CV_Assert( dtype == CV_16SC3 || dtype == CV_32SC3 || dtype == CV_32FC3 );

    cv::reprojectImageTo3D(disp, _3dimg, mq, handleMissingValues != 0, dtype );
}


CV_IMPL void
cvRQDecomp3x3( const CvMat *matrixM, CvMat *matrixR, CvMat *matrixQ,
               CvMat *matrixQx, CvMat *matrixQy, CvMat *matrixQz,
               CvPoint3D64f *eulerAngles)
{
    double matM[3][3], matR[3][3], matQ[3][3];
    CvMat M = cvMat(3, 3, CV_64F, matM);
    CvMat R = cvMat(3, 3, CV_64F, matR);
    CvMat Q = cvMat(3, 3, CV_64F, matQ);
    double z, c, s;

    /* Validate parameters. */
    CV_Assert( CV_IS_MAT(matrixM) && CV_IS_MAT(matrixR) && CV_IS_MAT(matrixQ) &&
        matrixM->cols == 3 && matrixM->rows == 3 &&
        CV_ARE_SIZES_EQ(matrixM, matrixR) && CV_ARE_SIZES_EQ(matrixM, matrixQ));

    cvConvert(matrixM, &M);

    /* Find Givens rotation Q_x for x axis (left multiplication). */
    /*
         ( 1  0  0 )
    Qx = ( 0  c  s ), c = m33/sqrt(m32^2 + m33^2), s = m32/sqrt(m32^2 + m33^2)
         ( 0 -s  c )
    */
    s = matM[2][1];
    c = matM[2][2];
    z = 1./std::sqrt(c * c + s * s + DBL_EPSILON);
    c *= z;
    s *= z;

    double _Qx[3][3] = { {1, 0, 0}, {0, c, s}, {0, -s, c} };
    CvMat Qx = cvMat(3, 3, CV_64F, _Qx);

    cvMatMul(&M, &Qx, &R);
    assert(fabs(matR[2][1]) < FLT_EPSILON);
    matR[2][1] = 0;

    /* Find Givens rotation for y axis. */
    /*
         ( c  0 -s )
    Qy = ( 0  1  0 ), c = m33/sqrt(m31^2 + m33^2), s = -m31/sqrt(m31^2 + m33^2)
         ( s  0  c )
    */
    s = -matR[2][0];
    c = matR[2][2];
    z = 1./std::sqrt(c * c + s * s + DBL_EPSILON);
    c *= z;
    s *= z;

    double _Qy[3][3] = { {c, 0, -s}, {0, 1, 0}, {s, 0, c} };
    CvMat Qy = cvMat(3, 3, CV_64F, _Qy);
    cvMatMul(&R, &Qy, &M);

    assert(fabs(matM[2][0]) < FLT_EPSILON);
    matM[2][0] = 0;

    /* Find Givens rotation for z axis. */
    /*
         ( c  s  0 )
    Qz = (-s  c  0 ), c = m22/sqrt(m21^2 + m22^2), s = m21/sqrt(m21^2 + m22^2)
         ( 0  0  1 )
    */

    s = matM[1][0];
    c = matM[1][1];
    z = 1./std::sqrt(c * c + s * s + DBL_EPSILON);
    c *= z;
    s *= z;

    double _Qz[3][3] = { {c, s, 0}, {-s, c, 0}, {0, 0, 1} };
    CvMat Qz = cvMat(3, 3, CV_64F, _Qz);

    cvMatMul(&M, &Qz, &R);
    assert(fabs(matR[1][0]) < FLT_EPSILON);
    matR[1][0] = 0;

    // Solve the decomposition ambiguity.
    // Diagonal entries of R, except the last one, shall be positive.
    // Further rotate R by 180 degree if necessary
    if( matR[0][0] < 0 )
    {
        if( matR[1][1] < 0 )
        {
            // rotate around z for 180 degree, i.e. a rotation matrix of
            // [-1,  0,  0],
            // [ 0, -1,  0],
            // [ 0,  0,  1]
            matR[0][0] *= -1;
            matR[0][1] *= -1;
            matR[1][1] *= -1;

            _Qz[0][0] *= -1;
            _Qz[0][1] *= -1;
            _Qz[1][0] *= -1;
            _Qz[1][1] *= -1;
        }
        else
        {
            // rotate around y for 180 degree, i.e. a rotation matrix of
            // [-1,  0,  0],
            // [ 0,  1,  0],
            // [ 0,  0, -1]
            matR[0][0] *= -1;
            matR[0][2] *= -1;
            matR[1][2] *= -1;
            matR[2][2] *= -1;

            cvTranspose( &Qz, &Qz );

            _Qy[0][0] *= -1;
            _Qy[0][2] *= -1;
            _Qy[2][0] *= -1;
            _Qy[2][2] *= -1;
        }
    }
    else if( matR[1][1] < 0 )
    {
        // ??? for some reason, we never get here ???

        // rotate around x for 180 degree, i.e. a rotation matrix of
        // [ 1,  0,  0],
        // [ 0, -1,  0],
        // [ 0,  0, -1]
        matR[0][1] *= -1;
        matR[0][2] *= -1;
        matR[1][1] *= -1;
        matR[1][2] *= -1;
        matR[2][2] *= -1;

        cvTranspose( &Qz, &Qz );
        cvTranspose( &Qy, &Qy );

        _Qx[1][1] *= -1;
        _Qx[1][2] *= -1;
        _Qx[2][1] *= -1;
        _Qx[2][2] *= -1;
    }

    // calculate the euler angle
    if( eulerAngles )
    {
        eulerAngles->x = acos(_Qx[1][1]) * (_Qx[1][2] >= 0 ? 1 : -1) * (180.0 / CV_PI);
        eulerAngles->y = acos(_Qy[0][0]) * (_Qy[2][0] >= 0 ? 1 : -1) * (180.0 / CV_PI);
        eulerAngles->z = acos(_Qz[0][0]) * (_Qz[0][1] >= 0 ? 1 : -1) * (180.0 / CV_PI);
    }

    /* Calulate orthogonal matrix. */
    /*
    Q = QzT * QyT * QxT
    */
    cvGEMM( &Qz, &Qy, 1, 0, 0, &M, CV_GEMM_A_T + CV_GEMM_B_T );
    cvGEMM( &M, &Qx, 1, 0, 0, &Q, CV_GEMM_B_T );

    /* Save R and Q matrices. */
    cvConvert( &R, matrixR );
    cvConvert( &Q, matrixQ );

    if( matrixQx )
        cvConvert(&Qx, matrixQx);
    if( matrixQy )
        cvConvert(&Qy, matrixQy);
    if( matrixQz )
        cvConvert(&Qz, matrixQz);
}


CV_IMPL void
cvDecomposeProjectionMatrix( const CvMat *projMatr, CvMat *calibMatr,
                             CvMat *rotMatr, CvMat *posVect,
                             CvMat *rotMatrX, CvMat *rotMatrY,
                             CvMat *rotMatrZ, CvPoint3D64f *eulerAngles)
{
    double tmpProjMatrData[16], tmpMatrixDData[16], tmpMatrixVData[16];
    CvMat tmpProjMatr = cvMat(4, 4, CV_64F, tmpProjMatrData);
    CvMat tmpMatrixD = cvMat(4, 4, CV_64F, tmpMatrixDData);
    CvMat tmpMatrixV = cvMat(4, 4, CV_64F, tmpMatrixVData);
    CvMat tmpMatrixM;

    /* Validate parameters. */
    if(projMatr == 0 || calibMatr == 0 || rotMatr == 0 || posVect == 0)
        CV_Error(CV_StsNullPtr, "Some of parameters is a NULL pointer!");

    if(!CV_IS_MAT(projMatr) || !CV_IS_MAT(calibMatr) || !CV_IS_MAT(rotMatr) || !CV_IS_MAT(posVect))
        CV_Error(CV_StsUnsupportedFormat, "Input parameters must be a matrices!");

    if(projMatr->cols != 4 || projMatr->rows != 3)
        CV_Error(CV_StsUnmatchedSizes, "Size of projection matrix must be 3x4!");

    if(calibMatr->cols != 3 || calibMatr->rows != 3 || rotMatr->cols != 3 || rotMatr->rows != 3)
        CV_Error(CV_StsUnmatchedSizes, "Size of calibration and rotation matrices must be 3x3!");

    if(posVect->cols != 1 || posVect->rows != 4)
        CV_Error(CV_StsUnmatchedSizes, "Size of position vector must be 4x1!");

    /* Compute position vector. */
    cvSetZero(&tmpProjMatr); // Add zero row to make matrix square.
    int i, k;
    for(i = 0; i < 3; i++)
        for(k = 0; k < 4; k++)
            cvmSet(&tmpProjMatr, i, k, cvmGet(projMatr, i, k));

    cvSVD(&tmpProjMatr, &tmpMatrixD, NULL, &tmpMatrixV, CV_SVD_MODIFY_A + CV_SVD_V_T);

    /* Save position vector. */
    for(i = 0; i < 4; i++)
        cvmSet(posVect, i, 0, cvmGet(&tmpMatrixV, 3, i)); // Solution is last row of V.

    /* Compute calibration and rotation matrices via RQ decomposition. */
    cvGetCols(projMatr, &tmpMatrixM, 0, 3); // M is first square matrix of P.

    CV_Assert(cvDet(&tmpMatrixM) != 0.0); // So far only finite cameras could be decomposed, so M has to be nonsingular [det(M) != 0].

    cvRQDecomp3x3(&tmpMatrixM, calibMatr, rotMatr, rotMatrX, rotMatrY, rotMatrZ, eulerAngles);
}



namespace cv
{

static void collectCalibrationData( InputArrayOfArrays objectPoints,
                                    InputArrayOfArrays imagePoints1,
                                    InputArrayOfArrays imagePoints2,
                                    Mat& objPtMat, Mat& imgPtMat1, Mat* imgPtMat2,
                                    Mat& npoints )
{
    int nimages = (int)objectPoints.total();
    int i, j = 0, ni = 0, total = 0;
    CV_Assert(nimages > 0 && nimages == (int)imagePoints1.total() &&
        (!imgPtMat2 || nimages == (int)imagePoints2.total()));

    for( i = 0; i < nimages; i++ )
    {
        ni = objectPoints.getMat(i).checkVector(3, CV_32F);
        CV_Assert( ni >= 0 );
        total += ni;
    }

    npoints.create(1, (int)nimages, CV_32S);
    objPtMat.create(1, (int)total, CV_32FC3);
    imgPtMat1.create(1, (int)total, CV_32FC2);
    Point2f* imgPtData2 = 0;

    if( imgPtMat2 )
    {
        imgPtMat2->create(1, (int)total, CV_32FC2);
        imgPtData2 = imgPtMat2->ptr<Point2f>();
    }

    Point3f* objPtData = objPtMat.ptr<Point3f>();
    Point2f* imgPtData1 = imgPtMat1.ptr<Point2f>();

    for( i = 0; i < nimages; i++, j += ni )
    {
        Mat objpt = objectPoints.getMat(i);
        Mat imgpt1 = imagePoints1.getMat(i);
        ni = objpt.checkVector(3, CV_32F);
        int ni1 = imgpt1.checkVector(2, CV_32F);
        CV_Assert( ni > 0 && ni == ni1 );
        npoints.at<int>(i) = ni;
        memcpy( objPtData + j, objpt.data, ni*sizeof(objPtData[0]) );
        memcpy( imgPtData1 + j, imgpt1.data, ni*sizeof(imgPtData1[0]) );

        if( imgPtData2 )
        {
            Mat imgpt2 = imagePoints2.getMat(i);
            int ni2 = imgpt2.checkVector(2, CV_32F);
            CV_Assert( ni == ni2 );
            memcpy( imgPtData2 + j, imgpt2.data, ni*sizeof(imgPtData2[0]) );
        }
    }
}


static Mat prepareCameraMatrix(Mat& cameraMatrix0, int rtype)
{
    Mat cameraMatrix = Mat::eye(3, 3, rtype);
    if( cameraMatrix0.size() == cameraMatrix.size() )
        cameraMatrix0.convertTo(cameraMatrix, rtype);
    return cameraMatrix;
}

static Mat prepareDistCoeffs(Mat& distCoeffs0, int rtype)
{
    Mat distCoeffs = Mat::zeros(distCoeffs0.cols == 1 ? Size(1, 12) : Size(12, 1), rtype);
    if( distCoeffs0.size() == Size(1, 4) ||
       distCoeffs0.size() == Size(1, 5) ||
       distCoeffs0.size() == Size(1, 8) ||
       distCoeffs0.size() == Size(1, 12) ||
       distCoeffs0.size() == Size(4, 1) ||
       distCoeffs0.size() == Size(5, 1) ||
       distCoeffs0.size() == Size(8, 1) ||
       distCoeffs0.size() == Size(12, 1) )
    {
        Mat dstCoeffs(distCoeffs, Rect(0, 0, distCoeffs0.cols, distCoeffs0.rows));
        distCoeffs0.convertTo(dstCoeffs, rtype);
    }
    return distCoeffs;
}

} // namespace cv


void cv::Rodrigues(InputArray _src, OutputArray _dst, OutputArray _jacobian)
{
    Mat src = _src.getMat();
    bool v2m = src.cols == 1 || src.rows == 1;
    _dst.create(3, v2m ? 3 : 1, src.depth());
    Mat dst = _dst.getMat();
    CvMat _csrc = src, _cdst = dst, _cjacobian;
    if( _jacobian.needed() )
    {
        _jacobian.create(v2m ? Size(9, 3) : Size(3, 9), src.depth());
        _cjacobian = _jacobian.getMat();
    }
    bool ok = cvRodrigues2(&_csrc, &_cdst, _jacobian.needed() ? &_cjacobian : 0) > 0;
    if( !ok )
        dst = Scalar(0);
}

void cv::matMulDeriv( InputArray _Amat, InputArray _Bmat,
                      OutputArray _dABdA, OutputArray _dABdB )
{
    Mat A = _Amat.getMat(), B = _Bmat.getMat();
    _dABdA.create(A.rows*B.cols, A.rows*A.cols, A.type());
    _dABdB.create(A.rows*B.cols, B.rows*B.cols, A.type());
    CvMat matA = A, matB = B, c_dABdA = _dABdA.getMat(), c_dABdB = _dABdB.getMat();
    cvCalcMatMulDeriv(&matA, &matB, &c_dABdA, &c_dABdB);
}


void cv::composeRT( InputArray _rvec1, InputArray _tvec1,
                    InputArray _rvec2, InputArray _tvec2,
                    OutputArray _rvec3, OutputArray _tvec3,
                    OutputArray _dr3dr1, OutputArray _dr3dt1,
                    OutputArray _dr3dr2, OutputArray _dr3dt2,
                    OutputArray _dt3dr1, OutputArray _dt3dt1,
                    OutputArray _dt3dr2, OutputArray _dt3dt2 )
{
    Mat rvec1 = _rvec1.getMat(), tvec1 = _tvec1.getMat();
    Mat rvec2 = _rvec2.getMat(), tvec2 = _tvec2.getMat();
    int rtype = rvec1.type();
    _rvec3.create(rvec1.size(), rtype);
    _tvec3.create(tvec1.size(), rtype);
    Mat rvec3 = _rvec3.getMat(), tvec3 = _tvec3.getMat();

    CvMat c_rvec1 = rvec1, c_tvec1 = tvec1, c_rvec2 = rvec2,
          c_tvec2 = tvec2, c_rvec3 = rvec3, c_tvec3 = tvec3;
    CvMat c_dr3dr1, c_dr3dt1, c_dr3dr2, c_dr3dt2, c_dt3dr1, c_dt3dt1, c_dt3dr2, c_dt3dt2;
    CvMat *p_dr3dr1=0, *p_dr3dt1=0, *p_dr3dr2=0, *p_dr3dt2=0, *p_dt3dr1=0, *p_dt3dt1=0, *p_dt3dr2=0, *p_dt3dt2=0;

    if( _dr3dr1.needed() )
    {
        _dr3dr1.create(3, 3, rtype);
        p_dr3dr1 = &(c_dr3dr1 = _dr3dr1.getMat());
    }

    if( _dr3dt1.needed() )
    {
        _dr3dt1.create(3, 3, rtype);
        p_dr3dt1 = &(c_dr3dt1 = _dr3dt1.getMat());
    }

    if( _dr3dr2.needed() )
    {
        _dr3dr2.create(3, 3, rtype);
        p_dr3dr2 = &(c_dr3dr2 = _dr3dr2.getMat());
    }

    if( _dr3dt2.needed() )
    {
        _dr3dt2.create(3, 3, rtype);
        p_dr3dt2 = &(c_dr3dt2 = _dr3dt2.getMat());
    }

    if( _dt3dr1.needed() )
    {
        _dt3dr1.create(3, 3, rtype);
        p_dt3dr1 = &(c_dt3dr1 = _dt3dr1.getMat());
    }

    if( _dt3dt1.needed() )
    {
        _dt3dt1.create(3, 3, rtype);
        p_dt3dt1 = &(c_dt3dt1 = _dt3dt1.getMat());
    }

    if( _dt3dr2.needed() )
    {
        _dt3dr2.create(3, 3, rtype);
        p_dt3dr2 = &(c_dt3dr2 = _dt3dr2.getMat());
    }

    if( _dt3dt2.needed() )
    {
        _dt3dt2.create(3, 3, rtype);
        p_dt3dt2 = &(c_dt3dt2 = _dt3dt2.getMat());
    }

    cvComposeRT(&c_rvec1, &c_tvec1, &c_rvec2, &c_tvec2, &c_rvec3, &c_tvec3,
                p_dr3dr1, p_dr3dt1, p_dr3dr2, p_dr3dt2,
                p_dt3dr1, p_dt3dt1, p_dt3dr2, p_dt3dt2);
}


void cv::projectPoints( InputArray _opoints,
                        InputArray _rvec,
                        InputArray _tvec,
                        InputArray _cameraMatrix,
                        InputArray _distCoeffs,
                        OutputArray _ipoints,
                        OutputArray _jacobian,
                        double aspectRatio )
{
    Mat opoints = _opoints.getMat();
    int npoints = opoints.checkVector(3), depth = opoints.depth();
    CV_Assert(npoints >= 0 && (depth == CV_32F || depth == CV_64F));

    CvMat dpdrot, dpdt, dpdf, dpdc, dpddist;
    CvMat *pdpdrot=0, *pdpdt=0, *pdpdf=0, *pdpdc=0, *pdpddist=0;

    _ipoints.create(npoints, 1, CV_MAKETYPE(depth, 2), -1, true);
    CvMat c_imagePoints = _ipoints.getMat();
    CvMat c_objectPoints = opoints;
    Mat cameraMatrix = _cameraMatrix.getMat();

    Mat rvec = _rvec.getMat(), tvec = _tvec.getMat();
    CvMat c_cameraMatrix = cameraMatrix;
    CvMat c_rvec = rvec, c_tvec = tvec;

    double dc0buf[5]={0};
    Mat dc0(5,1,CV_64F,dc0buf);
    Mat distCoeffs = _distCoeffs.getMat();
    if( distCoeffs.empty() )
        distCoeffs = dc0;
    CvMat c_distCoeffs = distCoeffs;
    int ndistCoeffs = distCoeffs.rows + distCoeffs.cols - 1;

    if( _jacobian.needed() )
    {
        _jacobian.create(npoints*2, 3+3+2+2+ndistCoeffs, CV_64F);
        Mat jacobian = _jacobian.getMat();
        pdpdrot = &(dpdrot = jacobian.colRange(0, 3));
        pdpdt = &(dpdt = jacobian.colRange(3, 6));
        pdpdf = &(dpdf = jacobian.colRange(6, 8));
        pdpdc = &(dpdc = jacobian.colRange(8, 10));
        pdpddist = &(dpddist = jacobian.colRange(10, 10+ndistCoeffs));
    }

    cvProjectPoints2( &c_objectPoints, &c_rvec, &c_tvec, &c_cameraMatrix, &c_distCoeffs,
                      &c_imagePoints, pdpdrot, pdpdt, pdpdf, pdpdc, pdpddist, aspectRatio );
}

cv::Mat cv::initCameraMatrix2D( InputArrayOfArrays objectPoints,
                                InputArrayOfArrays imagePoints,
                                Size imageSize, double aspectRatio )
{
    Mat objPt, imgPt, npoints, cameraMatrix(3, 3, CV_64F);
    collectCalibrationData( objectPoints, imagePoints, noArray(),
                            objPt, imgPt, 0, npoints );
    CvMat _objPt = objPt, _imgPt = imgPt, _npoints = npoints, _cameraMatrix = cameraMatrix;
    cvInitIntrinsicParams2D( &_objPt, &_imgPt, &_npoints,
                             imageSize, &_cameraMatrix, aspectRatio );
    return cameraMatrix;
}


double cv::calibrateCamera( InputArrayOfArrays _objectPoints,
                            InputArrayOfArrays _imagePoints,
                            Size imageSize, InputOutputArray _cameraMatrix, InputOutputArray _distCoeffs,
                            OutputArrayOfArrays _rvecs, OutputArrayOfArrays _tvecs, int flags, TermCriteria criteria )
{
    int rtype = CV_64F;
    Mat cameraMatrix = _cameraMatrix.getMat();
    cameraMatrix = prepareCameraMatrix(cameraMatrix, rtype);
    Mat distCoeffs = _distCoeffs.getMat();
    distCoeffs = prepareDistCoeffs(distCoeffs, rtype);
    if( !(flags & CALIB_RATIONAL_MODEL) &&(!(flags & CALIB_THIN_PRISM_MODEL)))
        distCoeffs = distCoeffs.rows == 1 ? distCoeffs.colRange(0, 5) : distCoeffs.rowRange(0, 5);

    int    i;
    size_t nimages = _objectPoints.total();
    CV_Assert( nimages > 0 );
    Mat objPt, imgPt, npoints, rvecM((int)nimages, 3, CV_64FC1), tvecM((int)nimages, 3, CV_64FC1);
    collectCalibrationData( _objectPoints, _imagePoints, noArray(),
                            objPt, imgPt, 0, npoints );
    CvMat c_objPt = objPt, c_imgPt = imgPt, c_npoints = npoints;
    CvMat c_cameraMatrix = cameraMatrix, c_distCoeffs = distCoeffs;
    CvMat c_rvecM = rvecM, c_tvecM = tvecM;

    double reprojErr = cvCalibrateCamera2(&c_objPt, &c_imgPt, &c_npoints, imageSize,
                                          &c_cameraMatrix, &c_distCoeffs, &c_rvecM,
                                          &c_tvecM, flags, criteria );

    bool rvecs_needed = _rvecs.needed(), tvecs_needed = _tvecs.needed();

    if( rvecs_needed )
        _rvecs.create((int)nimages, 1, CV_64FC3);
    if( tvecs_needed )
        _tvecs.create((int)nimages, 1, CV_64FC3);

    for( i = 0; i < (int)nimages; i++ )
    {
        if( rvecs_needed )
        {
            _rvecs.create(3, 1, CV_64F, i, true);
            Mat rv = _rvecs.getMat(i);
            memcpy(rv.data, rvecM.ptr<double>(i), 3*sizeof(double));
        }
        if( tvecs_needed )
        {
            _tvecs.create(3, 1, CV_64F, i, true);
            Mat tv = _tvecs.getMat(i);
            memcpy(tv.data, tvecM.ptr<double>(i), 3*sizeof(double));
        }
    }
    cameraMatrix.copyTo(_cameraMatrix);
    distCoeffs.copyTo(_distCoeffs);

    return reprojErr;
}


void cv::calibrationMatrixValues( InputArray _cameraMatrix, Size imageSize,
                                  double apertureWidth, double apertureHeight,
                                  double& fovx, double& fovy, double& focalLength,
                                  Point2d& principalPoint, double& aspectRatio )
{
    Mat cameraMatrix = _cameraMatrix.getMat();
    CvMat c_cameraMatrix = cameraMatrix;
    cvCalibrationMatrixValues( &c_cameraMatrix, imageSize, apertureWidth, apertureHeight,
        &fovx, &fovy, &focalLength, (CvPoint2D64f*)&principalPoint, &aspectRatio );
}

double cv::stereoCalibrate( InputArrayOfArrays _objectPoints,
                          InputArrayOfArrays _imagePoints1,
                          InputArrayOfArrays _imagePoints2,
                          InputOutputArray _cameraMatrix1, InputOutputArray _distCoeffs1,
                          InputOutputArray _cameraMatrix2, InputOutputArray _distCoeffs2,
                          Size imageSize, OutputArray _Rmat, OutputArray _Tmat,
                          OutputArray _Emat, OutputArray _Fmat, TermCriteria criteria,
                          int flags )
{
    int rtype = CV_64F;
    Mat cameraMatrix1 = _cameraMatrix1.getMat();
    Mat cameraMatrix2 = _cameraMatrix2.getMat();
    Mat distCoeffs1 = _distCoeffs1.getMat();
    Mat distCoeffs2 = _distCoeffs2.getMat();
    cameraMatrix1 = prepareCameraMatrix(cameraMatrix1, rtype);
    cameraMatrix2 = prepareCameraMatrix(cameraMatrix2, rtype);
    distCoeffs1 = prepareDistCoeffs(distCoeffs1, rtype);
    distCoeffs2 = prepareDistCoeffs(distCoeffs2, rtype);

    if( !(flags & CALIB_RATIONAL_MODEL) &&(!(flags & CALIB_THIN_PRISM_MODEL)))
    {
        distCoeffs1 = distCoeffs1.rows == 1 ? distCoeffs1.colRange(0, 5) : distCoeffs1.rowRange(0, 5);
        distCoeffs2 = distCoeffs2.rows == 1 ? distCoeffs2.colRange(0, 5) : distCoeffs2.rowRange(0, 5);
    }

    _Rmat.create(3, 3, rtype);
    _Tmat.create(3, 1, rtype);

    Mat objPt, imgPt, imgPt2, npoints;

    collectCalibrationData( _objectPoints, _imagePoints1, _imagePoints2,
                            objPt, imgPt, &imgPt2, npoints );
    CvMat c_objPt = objPt, c_imgPt = imgPt, c_imgPt2 = imgPt2, c_npoints = npoints;
    CvMat c_cameraMatrix1 = cameraMatrix1, c_distCoeffs1 = distCoeffs1;
    CvMat c_cameraMatrix2 = cameraMatrix2, c_distCoeffs2 = distCoeffs2;
    CvMat c_matR = _Rmat.getMat(), c_matT = _Tmat.getMat(), c_matE, c_matF, *p_matE = 0, *p_matF = 0;

    if( _Emat.needed() )
    {
        _Emat.create(3, 3, rtype);
        p_matE = &(c_matE = _Emat.getMat());
    }
    if( _Fmat.needed() )
    {
        _Fmat.create(3, 3, rtype);
        p_matF = &(c_matF = _Fmat.getMat());
    }

    double err = cvStereoCalibrate(&c_objPt, &c_imgPt, &c_imgPt2, &c_npoints, &c_cameraMatrix1,
        &c_distCoeffs1, &c_cameraMatrix2, &c_distCoeffs2, imageSize,
        &c_matR, &c_matT, p_matE, p_matF, criteria, flags );

    cameraMatrix1.copyTo(_cameraMatrix1);
    cameraMatrix2.copyTo(_cameraMatrix2);
    distCoeffs1.copyTo(_distCoeffs1);
    distCoeffs2.copyTo(_distCoeffs2);

    return err;
}


void cv::stereoRectify( InputArray _cameraMatrix1, InputArray _distCoeffs1,
                        InputArray _cameraMatrix2, InputArray _distCoeffs2,
                        Size imageSize, InputArray _Rmat, InputArray _Tmat,
                        OutputArray _Rmat1, OutputArray _Rmat2,
                        OutputArray _Pmat1, OutputArray _Pmat2,
                        OutputArray _Qmat, int flags,
                        double alpha, Size newImageSize,
                        Rect* validPixROI1, Rect* validPixROI2 )
{
    Mat cameraMatrix1 = _cameraMatrix1.getMat(), cameraMatrix2 = _cameraMatrix2.getMat();
    Mat distCoeffs1 = _distCoeffs1.getMat(), distCoeffs2 = _distCoeffs2.getMat();
    Mat Rmat = _Rmat.getMat(), Tmat = _Tmat.getMat();
    CvMat c_cameraMatrix1 = cameraMatrix1;
    CvMat c_cameraMatrix2 = cameraMatrix2;
    CvMat c_distCoeffs1 = distCoeffs1;
    CvMat c_distCoeffs2 = distCoeffs2;
    CvMat c_R = Rmat, c_T = Tmat;

    int rtype = CV_64F;
    _Rmat1.create(3, 3, rtype);
    _Rmat2.create(3, 3, rtype);
    _Pmat1.create(3, 4, rtype);
    _Pmat2.create(3, 4, rtype);
    CvMat c_R1 = _Rmat1.getMat(), c_R2 = _Rmat2.getMat(), c_P1 = _Pmat1.getMat(), c_P2 = _Pmat2.getMat();
    CvMat c_Q, *p_Q = 0;

    if( _Qmat.needed() )
    {
        _Qmat.create(4, 4, rtype);
        p_Q = &(c_Q = _Qmat.getMat());
    }

    cvStereoRectify( &c_cameraMatrix1, &c_cameraMatrix2, &c_distCoeffs1, &c_distCoeffs2,
        imageSize, &c_R, &c_T, &c_R1, &c_R2, &c_P1, &c_P2, p_Q, flags, alpha,
        newImageSize, (CvRect*)validPixROI1, (CvRect*)validPixROI2);
}

bool cv::stereoRectifyUncalibrated( InputArray _points1, InputArray _points2,
                                    InputArray _Fmat, Size imgSize,
                                    OutputArray _Hmat1, OutputArray _Hmat2, double threshold )
{
    int rtype = CV_64F;
    _Hmat1.create(3, 3, rtype);
    _Hmat2.create(3, 3, rtype);
    Mat F = _Fmat.getMat();
    Mat points1 = _points1.getMat(), points2 = _points2.getMat();
    CvMat c_pt1 = points1, c_pt2 = points2;
    CvMat c_F, *p_F=0, c_H1 = _Hmat1.getMat(), c_H2 = _Hmat2.getMat();
    if( F.size() == Size(3, 3) )
        p_F = &(c_F = F);
    return cvStereoRectifyUncalibrated(&c_pt1, &c_pt2, p_F, imgSize, &c_H1, &c_H2, threshold) > 0;
}

cv::Mat cv::getOptimalNewCameraMatrix( InputArray _cameraMatrix,
                                       InputArray _distCoeffs,
                                       Size imgSize, double alpha, Size newImgSize,
                                       Rect* validPixROI, bool centerPrincipalPoint )
{
    Mat cameraMatrix = _cameraMatrix.getMat(), distCoeffs = _distCoeffs.getMat();
    CvMat c_cameraMatrix = cameraMatrix, c_distCoeffs = distCoeffs;

    Mat newCameraMatrix(3, 3, CV_MAT_TYPE(c_cameraMatrix.type));
    CvMat c_newCameraMatrix = newCameraMatrix;

    cvGetOptimalNewCameraMatrix(&c_cameraMatrix, &c_distCoeffs, imgSize,
                                alpha, &c_newCameraMatrix,
                                newImgSize, (CvRect*)validPixROI, (int)centerPrincipalPoint);
    return newCameraMatrix;
}


cv::Vec3d cv::RQDecomp3x3( InputArray _Mmat,
                           OutputArray _Rmat,
                           OutputArray _Qmat,
                           OutputArray _Qx,
                           OutputArray _Qy,
                           OutputArray _Qz )
{
    Mat M = _Mmat.getMat();
    _Rmat.create(3, 3, M.type());
    _Qmat.create(3, 3, M.type());
    Vec3d eulerAngles;

    CvMat matM = M, matR = _Rmat.getMat(), matQ = _Qmat.getMat(), Qx, Qy, Qz, *pQx=0, *pQy=0, *pQz=0;
    if( _Qx.needed() )
    {
        _Qx.create(3, 3, M.type());
        pQx = &(Qx = _Qx.getMat());
    }
    if( _Qy.needed() )
    {
        _Qy.create(3, 3, M.type());
        pQy = &(Qy = _Qy.getMat());
    }
    if( _Qz.needed() )
    {
        _Qz.create(3, 3, M.type());
        pQz = &(Qz = _Qz.getMat());
    }
    cvRQDecomp3x3(&matM, &matR, &matQ, pQx, pQy, pQz, (CvPoint3D64f*)&eulerAngles[0]);
    return eulerAngles;
}


void cv::decomposeProjectionMatrix( InputArray _projMatrix, OutputArray _cameraMatrix,
                                    OutputArray _rotMatrix, OutputArray _transVect,
                                    OutputArray _rotMatrixX, OutputArray _rotMatrixY,
                                    OutputArray _rotMatrixZ, OutputArray _eulerAngles )
{
    Mat projMatrix = _projMatrix.getMat();
    int type = projMatrix.type();
    _cameraMatrix.create(3, 3, type);
    _rotMatrix.create(3, 3, type);
    _transVect.create(4, 1, type);
    CvMat c_projMatrix = projMatrix, c_cameraMatrix = _cameraMatrix.getMat();
    CvMat c_rotMatrix = _rotMatrix.getMat(), c_transVect = _transVect.getMat();
    CvMat c_rotMatrixX, *p_rotMatrixX = 0;
    CvMat c_rotMatrixY, *p_rotMatrixY = 0;
    CvMat c_rotMatrixZ, *p_rotMatrixZ = 0;
    CvPoint3D64f *p_eulerAngles = 0;

    if( _rotMatrixX.needed() )
    {
        _rotMatrixX.create(3, 3, type);
        p_rotMatrixX = &(c_rotMatrixX = _rotMatrixX.getMat());
    }
    if( _rotMatrixY.needed() )
    {
        _rotMatrixY.create(3, 3, type);
        p_rotMatrixY = &(c_rotMatrixY = _rotMatrixY.getMat());
    }
    if( _rotMatrixZ.needed() )
    {
        _rotMatrixZ.create(3, 3, type);
        p_rotMatrixZ = &(c_rotMatrixZ = _rotMatrixZ.getMat());
    }
    if( _eulerAngles.needed() )
    {
        _eulerAngles.create(3, 1, CV_64F, -1, true);
        p_eulerAngles = (CvPoint3D64f*)_eulerAngles.getMat().data;
    }

    cvDecomposeProjectionMatrix(&c_projMatrix, &c_cameraMatrix, &c_rotMatrix,
                                &c_transVect, p_rotMatrixX, p_rotMatrixY,
                                p_rotMatrixZ, p_eulerAngles);
}


namespace cv
{

static void adjust3rdMatrix(InputArrayOfArrays _imgpt1_0,
                            InputArrayOfArrays _imgpt3_0,
                            const Mat& cameraMatrix1, const Mat& distCoeffs1,
                            const Mat& cameraMatrix3, const Mat& distCoeffs3,
                            const Mat& R1, const Mat& R3, const Mat& P1, Mat& P3 )
{
    size_t n1 = _imgpt1_0.total(), n3 = _imgpt3_0.total();
    std::vector<Point2f> imgpt1, imgpt3;

    for( int i = 0; i < (int)std::min(n1, n3); i++ )
    {
        Mat pt1 = _imgpt1_0.getMat(i), pt3 = _imgpt3_0.getMat(i);
        int ni1 = pt1.checkVector(2, CV_32F), ni3 = pt3.checkVector(2, CV_32F);
        CV_Assert( ni1 > 0 && ni1 == ni3 );
        const Point2f* pt1data = pt1.ptr<Point2f>();
        const Point2f* pt3data = pt3.ptr<Point2f>();
        std::copy(pt1data, pt1data + ni1, std::back_inserter(imgpt1));
        std::copy(pt3data, pt3data + ni3, std::back_inserter(imgpt3));
    }

    undistortPoints(imgpt1, imgpt1, cameraMatrix1, distCoeffs1, R1, P1);
    undistortPoints(imgpt3, imgpt3, cameraMatrix3, distCoeffs3, R3, P3);

    double y1_ = 0, y2_ = 0, y1y1_ = 0, y1y2_ = 0;
    size_t n = imgpt1.size();

    for( size_t i = 0; i < n; i++ )
    {
        double y1 = imgpt3[i].y, y2 = imgpt1[i].y;

        y1_ += y1; y2_ += y2;
        y1y1_ += y1*y1; y1y2_ += y1*y2;
    }

    y1_ /= n;
    y2_ /= n;
    y1y1_ /= n;
    y1y2_ /= n;

    double a = (y1y2_ - y1_*y2_)/(y1y1_ - y1_*y1_);
    double b = y2_ - a*y1_;

    P3.at<double>(0,0) *= a;
    P3.at<double>(1,1) *= a;
    P3.at<double>(0,2) = P3.at<double>(0,2)*a;
    P3.at<double>(1,2) = P3.at<double>(1,2)*a + b;
    P3.at<double>(0,3) *= a;
    P3.at<double>(1,3) *= a;
}

}

float cv::rectify3Collinear( InputArray _cameraMatrix1, InputArray _distCoeffs1,
                   InputArray _cameraMatrix2, InputArray _distCoeffs2,
                   InputArray _cameraMatrix3, InputArray _distCoeffs3,
                   InputArrayOfArrays _imgpt1,
                   InputArrayOfArrays _imgpt3,
                   Size imageSize, InputArray _Rmat12, InputArray _Tmat12,
                   InputArray _Rmat13, InputArray _Tmat13,
                   OutputArray _Rmat1, OutputArray _Rmat2, OutputArray _Rmat3,
                   OutputArray _Pmat1, OutputArray _Pmat2, OutputArray _Pmat3,
                   OutputArray _Qmat,
                   double alpha, Size newImgSize,
                   Rect* roi1, Rect* roi2, int flags )
{
    // first, rectify the 1-2 stereo pair
    stereoRectify( _cameraMatrix1, _distCoeffs1, _cameraMatrix2, _distCoeffs2,
                   imageSize, _Rmat12, _Tmat12, _Rmat1, _Rmat2, _Pmat1, _Pmat2, _Qmat,
                   flags, alpha, newImgSize, roi1, roi2 );

    Mat R12 = _Rmat12.getMat(), R13 = _Rmat13.getMat(), T12 = _Tmat12.getMat(), T13 = _Tmat13.getMat();

    _Rmat3.create(3, 3, CV_64F);
    _Pmat3.create(3, 4, CV_64F);

    Mat P1 = _Pmat1.getMat(), P2 = _Pmat2.getMat();
    Mat R3 = _Rmat3.getMat(), P3 = _Pmat3.getMat();

    // recompute rectification transforms for cameras 1 & 2.
    Mat om, r_r, r_r13;

    if( R13.size() != Size(3,3) )
        Rodrigues(R13, r_r13);
    else
        R13.copyTo(r_r13);

    if( R12.size() == Size(3,3) )
        Rodrigues(R12, om);
    else
        R12.copyTo(om);

    om *= -0.5;
    Rodrigues(om, r_r); // rotate cameras to same orientation by averaging
    Mat_<double> t12 = r_r * T12;

    int idx = fabs(t12(0,0)) > fabs(t12(1,0)) ? 0 : 1;
    double c = t12(idx,0), nt = norm(t12, CV_L2);
    Mat_<double> uu = Mat_<double>::zeros(3,1);
    uu(idx, 0) = c > 0 ? 1 : -1;

    // calculate global Z rotation
    Mat_<double> ww = t12.cross(uu), wR;
    double nw = norm(ww, CV_L2);
    ww *= acos(fabs(c)/nt)/nw;
    Rodrigues(ww, wR);

    // now rotate camera 3 to make its optical axis parallel to cameras 1 and 2.
    R3 = wR*r_r.t()*r_r13.t();
    Mat_<double> t13 = R3 * T13;

    P2.copyTo(P3);
    Mat t = P3.col(3);
    t13.copyTo(t);
    P3.at<double>(0,3) *= P3.at<double>(0,0);
    P3.at<double>(1,3) *= P3.at<double>(1,1);

    if( !_imgpt1.empty() && _imgpt3.empty() )
        adjust3rdMatrix(_imgpt1, _imgpt3, _cameraMatrix1.getMat(), _distCoeffs1.getMat(),
                        _cameraMatrix3.getMat(), _distCoeffs3.getMat(), _Rmat1.getMat(), R3, P1, P3);

    return (float)((P3.at<double>(idx,3)/P3.at<double>(idx,idx))/
                   (P2.at<double>(idx,3)/P2.at<double>(idx,idx)));
}


/* End of file. */<|MERGE_RESOLUTION|>--- conflicted
+++ resolved
@@ -1162,19 +1162,11 @@
     if( objectPoints->rows != 1 || imagePoints->rows != 1 )
         CV_Error( CV_StsBadSize, "object points and image points must be a single-row matrices" );
 
-<<<<<<< HEAD
     matA.reset(cvCreateMat( 2*nimages, 2, CV_64F ));
     _b.reset(cvCreateMat( 2*nimages, 1, CV_64F ));
-    a[2] = (imageSize.width - 1)*0.5;
-    a[5] = (imageSize.height - 1)*0.5;
-    _allH.reset(cvCreateMat( nimages, 9, CV_64F ));
-=======
-    matA = cvCreateMat( 2*nimages, 2, CV_64F );
-    _b = cvCreateMat( 2*nimages, 1, CV_64F );
     a[2] = (!imageSize.width) ? 0.5 : (imageSize.width - 1)*0.5;
     a[5] = (!imageSize.height) ? 0.5 : (imageSize.height - 1)*0.5;
-    _allH = cvCreateMat( nimages, 9, CV_64F );
->>>>>>> c1223f8d
+    _allH.reset(cvCreateMat( nimages, 9, CV_64F ));
 
     // extract vanishing points in order to obtain initial value for the focal length
     for( i = 0, pos = 0; i < nimages; i++, pos += ni )
