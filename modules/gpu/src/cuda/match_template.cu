--- conflicted
+++ resolved
@@ -1,984 +1,916 @@
-/*M///////////////////////////////////////////////////////////////////////////////////////
-//
-//  IMPORTANT: READ BEFORE DOWNLOADING, COPYING, INSTALLING OR USING.
-//
-//  By downloading, copying, installing or using the software you agree to this license.
-//  If you do not agree to this license, do not download, install,
-//  copy or use the software.
-//
-//
-//                           License Agreement
-//                For Open Source Computer Vision Library
-//
-// Copyright (C) 2000-2008, Intel Corporation, all rights reserved.
-// Copyright (C) 2009, Willow Garage Inc., all rights reserved.
-// Third party copyrights are property of their respective owners.
-//
-// Redistribution and use in source and binary forms, with or without modification,
-// are permitted provided that the following conditions are met:
-//
-//   * Redistribution's of source code must retain the above copyright notice,
-//     this list of conditions and the following disclaimer.
-//
-//   * Redistribution's in binary form must reproduce the above copyright notice,
-//     this list of conditions and the following disclaimer in the documentation
-//     and/or other materials provided with the distribution.
-//
-//   * The name of the copyright holders may not be used to endorse or promote products
-//     derived from this software without specific prior written permission.
-//
-// This software is provided by the copyright holders and contributors "as is" and
-// any express or implied warranties, including, but not limited to, the implied
-// warranties of merchantability and fitness for a particular purpose are disclaimed.
-// In no event shall the Intel Corporation or contributors be liable for any direct,
-// indirect, incidental, special, exemplary, or consequential damages
-// (including, but not limited to, procurement of substitute goods or services;
-// loss of use, data, or profits; or business interruption) however caused
-// and on any theory of liability, whether in contract, strict liability,
-// or tort (including negligence or otherwise) arising in any way out of
-// the use of this software, even if advised of the possibility of such damage.
-//
-//M*/
-
-#if !defined CUDA_DISABLER
-
-#include "internal_shared.hpp"
-#include "opencv2/gpu/device/vec_math.hpp"
-
-namespace cv { namespace gpu { namespace device
-{
-    namespace match_template
-    {
-        __device__ __forceinline__ float sum(float v) { return v; }
-        __device__ __forceinline__ float sum(float2 v) { return v.x + v.y; }
-        __device__ __forceinline__ float sum(float3 v) { return v.x + v.y + v.z; }
-        __device__ __forceinline__ float sum(float4 v) { return v.x + v.y + v.z + v.w; }
-
-        __device__ __forceinline__ float first(float v) { return v; }
-        __device__ __forceinline__ float first(float2 v) { return v.x; }
-        __device__ __forceinline__ float first(float3 v) { return v.x; }
-        __device__ __forceinline__ float first(float4 v) { return v.x; }
-
-        __device__ __forceinline__ float mul(float a, float b) { return a * b; }
-        __device__ __forceinline__ float2 mul(float2 a, float2 b) { return make_float2(a.x * b.x, a.y * b.y); }
-        __device__ __forceinline__ float3 mul(float3 a, float3 b) { return make_float3(a.x * b.x, a.y * b.y, a.z * b.z); }
-        __device__ __forceinline__ float4 mul(float4 a, float4 b) { return make_float4(a.x * b.x, a.y * b.y, a.z * b.z, a.w * b.w); }
-
-        __device__ __forceinline__ float mul(uchar a, uchar b) { return a * b; }
-        __device__ __forceinline__ float2 mul(uchar2 a, uchar2 b) { return make_float2(a.x * b.x, a.y * b.y); }
-        __device__ __forceinline__ float3 mul(uchar3 a, uchar3 b) { return make_float3(a.x * b.x, a.y * b.y, a.z * b.z); }
-        __device__ __forceinline__ float4 mul(uchar4 a, uchar4 b) { return make_float4(a.x * b.x, a.y * b.y, a.z * b.z, a.w * b.w); }
-
-        __device__ __forceinline__ float sub(float a, float b) { return a - b; }
-        __device__ __forceinline__ float2 sub(float2 a, float2 b) { return make_float2(a.x - b.x, a.y - b.y); }
-        __device__ __forceinline__ float3 sub(float3 a, float3 b) { return make_float3(a.x - b.x, a.y - b.y, a.z - b.z); }
-        __device__ __forceinline__ float4 sub(float4 a, float4 b) { return make_float4(a.x - b.x, a.y - b.y, a.z - b.z, a.w - b.w); }
-
-        __device__ __forceinline__ float sub(uchar a, uchar b) { return a - b; }
-        __device__ __forceinline__ float2 sub(uchar2 a, uchar2 b) { return make_float2(a.x - b.x, a.y - b.y); }
-        __device__ __forceinline__ float3 sub(uchar3 a, uchar3 b) { return make_float3(a.x - b.x, a.y - b.y, a.z - b.z); }
-        __device__ __forceinline__ float4 sub(uchar4 a, uchar4 b) { return make_float4(a.x - b.x, a.y - b.y, a.z - b.z, a.w - b.w); }
-
-        //////////////////////////////////////////////////////////////////////
-        // Naive_CCORR
-
-        template <typename T, int cn>
-<<<<<<< HEAD
-        __global__ void matchTemplateNaiveKernel_CCORR(int w, int h, const PtrStepb image, const PtrStepb templ, DevMem2Df result)
-=======
-        __global__ void matchTemplateNaiveKernel_CCORR(int w, int h, const PtrStepb image, const PtrStepb templ, PtrStepSzf result)
->>>>>>> f4e33ea0
-        {
-            typedef typename TypeVec<T, cn>::vec_type Type;
-            typedef typename TypeVec<float, cn>::vec_type Typef;
-
-            int x = blockDim.x * blockIdx.x + threadIdx.x;
-            int y = blockDim.y * blockIdx.y + threadIdx.y;
-
-            if (x < result.cols && y < result.rows)
-            {
-                Typef res = VecTraits<Typef>::all(0);
-
-                for (int i = 0; i < h; ++i)
-                {
-                    const Type* image_ptr = (const Type*)image.ptr(y + i);
-                    const Type* templ_ptr = (const Type*)templ.ptr(i);
-                    for (int j = 0; j < w; ++j)
-                        res = res + mul(image_ptr[x + j], templ_ptr[j]);
-                }
-
-                result.ptr(y)[x] = sum(res);
-            }
-        }
-
-        template <typename T, int cn>
-        void matchTemplateNaive_CCORR(const PtrStepSzb image, const PtrStepSzb templ, PtrStepSzf result, cudaStream_t stream)
-        {
-            const dim3 threads(32, 8);
-            const dim3 grid(divUp(result.cols, threads.x), divUp(result.rows, threads.y));
-
-            matchTemplateNaiveKernel_CCORR<T, cn><<<grid, threads, 0, stream>>>(templ.cols, templ.rows, image, templ, result);
-            cudaSafeCall( cudaGetLastError() );
-
-            if (stream == 0)
-                cudaSafeCall( cudaDeviceSynchronize() );
-        }
-
-        void matchTemplateNaive_CCORR_32F(const PtrStepSzb image, const PtrStepSzb templ, PtrStepSzf result, int cn, cudaStream_t stream)
-        {
-            typedef void (*caller_t)(const PtrStepSzb image, const PtrStepSzb templ, PtrStepSzf result, cudaStream_t stream);
-
-            static const caller_t callers[] =
-            {
-                0, matchTemplateNaive_CCORR<float, 1>, matchTemplateNaive_CCORR<float, 2>, matchTemplateNaive_CCORR<float, 3>, matchTemplateNaive_CCORR<float, 4>
-            };
-
-            callers[cn](image, templ, result, stream);
-        }
-
-
-        void matchTemplateNaive_CCORR_8U(const PtrStepSzb image, const PtrStepSzb templ, PtrStepSzf result, int cn, cudaStream_t stream)
-        {
-            typedef void (*caller_t)(const PtrStepSzb image, const PtrStepSzb templ, PtrStepSzf result, cudaStream_t stream);
-
-            static const caller_t callers[] =
-            {
-                0, matchTemplateNaive_CCORR<uchar, 1>, matchTemplateNaive_CCORR<uchar, 2>, matchTemplateNaive_CCORR<uchar, 3>, matchTemplateNaive_CCORR<uchar, 4>
-            };
-
-            callers[cn](image, templ, result, stream);
-        }
-
-        //////////////////////////////////////////////////////////////////////
-        // Naive_SQDIFF
-
-        template <typename T, int cn>
-        __global__ void matchTemplateNaiveKernel_SQDIFF(int w, int h, const PtrStepb image, const PtrStepb templ, PtrStepSzf result)
-        {
-            typedef typename TypeVec<T, cn>::vec_type Type;
-            typedef typename TypeVec<float, cn>::vec_type Typef;
-
-            int x = blockDim.x * blockIdx.x + threadIdx.x;
-            int y = blockDim.y * blockIdx.y + threadIdx.y;
-
-            if (x < result.cols && y < result.rows)
-            {
-                Typef res = VecTraits<Typef>::all(0);
-                Typef delta;
-
-                for (int i = 0; i < h; ++i)
-                {
-                    const Type* image_ptr = (const Type*)image.ptr(y + i);
-                    const Type* templ_ptr = (const Type*)templ.ptr(i);
-                    for (int j = 0; j < w; ++j)
-                    {
-                        delta = sub(image_ptr[x + j], templ_ptr[j]);
-                        res = res + delta * delta;
-                    }
-                }
-
-                result.ptr(y)[x] = sum(res);
-            }
-        }
-
-        template <typename T, int cn>
-        void matchTemplateNaive_SQDIFF(const PtrStepSzb image, const PtrStepSzb templ, PtrStepSzf result, cudaStream_t stream)
-        {
-            const dim3 threads(32, 8);
-            const dim3 grid(divUp(result.cols, threads.x), divUp(result.rows, threads.y));
-
-            matchTemplateNaiveKernel_SQDIFF<T, cn><<<grid, threads, 0, stream>>>(templ.cols, templ.rows, image, templ, result);
-            cudaSafeCall( cudaGetLastError() );
-
-            if (stream == 0)
-                cudaSafeCall( cudaDeviceSynchronize() );
-        }
-
-        void matchTemplateNaive_SQDIFF_32F(const PtrStepSzb image, const PtrStepSzb templ, PtrStepSzf result, int cn, cudaStream_t stream)
-        {
-            typedef void (*caller_t)(const PtrStepSzb image, const PtrStepSzb templ, PtrStepSzf result, cudaStream_t stream);
-
-            static const caller_t callers[] =
-            {
-                0, matchTemplateNaive_SQDIFF<float, 1>, matchTemplateNaive_SQDIFF<float, 2>, matchTemplateNaive_SQDIFF<float, 3>, matchTemplateNaive_SQDIFF<float, 4>
-            };
-
-            callers[cn](image, templ, result, stream);
-        }
-
-        void matchTemplateNaive_SQDIFF_8U(const PtrStepSzb image, const PtrStepSzb templ, PtrStepSzf result, int cn, cudaStream_t stream)
-        {
-            typedef void (*caller_t)(const PtrStepSzb image, const PtrStepSzb templ, PtrStepSzf result, cudaStream_t stream);
-
-            static const caller_t callers[] =
-            {
-                0, matchTemplateNaive_SQDIFF<uchar, 1>, matchTemplateNaive_SQDIFF<uchar, 2>, matchTemplateNaive_SQDIFF<uchar, 3>, matchTemplateNaive_SQDIFF<uchar, 4>
-            };
-
-            callers[cn](image, templ, result, stream);
-        }
-
-        //////////////////////////////////////////////////////////////////////
-        // Prepared_SQDIFF
-
-        template <int cn>
-        __global__ void matchTemplatePreparedKernel_SQDIFF_8U(int w, int h, const PtrStep<unsigned long long> image_sqsum, unsigned long long templ_sqsum, PtrStepSzf result)
-        {
-            const int x = blockIdx.x * blockDim.x + threadIdx.x;
-            const int y = blockIdx.y * blockDim.y + threadIdx.y;
-
-            if (x < result.cols && y < result.rows)
-            {
-                float image_sqsum_ = (float)(
-                        (image_sqsum.ptr(y + h)[(x + w) * cn] - image_sqsum.ptr(y)[(x + w) * cn]) -
-                        (image_sqsum.ptr(y + h)[x * cn] - image_sqsum.ptr(y)[x * cn]));
-                float ccorr = result.ptr(y)[x];
-                result.ptr(y)[x] = image_sqsum_ - 2.f * ccorr + templ_sqsum;
-            }
-        }
-
-        template <int cn>
-        void matchTemplatePrepared_SQDIFF_8U(int w, int h, const PtrStepSz<unsigned long long> image_sqsum, unsigned long long templ_sqsum, PtrStepSzf result, cudaStream_t stream)
-        {
-            const dim3 threads(32, 8);
-            const dim3 grid(divUp(result.cols, threads.x), divUp(result.rows, threads.y));
-
-            matchTemplatePreparedKernel_SQDIFF_8U<cn><<<grid, threads, 0, stream>>>(w, h, image_sqsum, templ_sqsum, result);
-            cudaSafeCall( cudaGetLastError() );
-
-            if (stream == 0)
-                cudaSafeCall( cudaDeviceSynchronize() );
-        }
-
-        void matchTemplatePrepared_SQDIFF_8U(int w, int h, const PtrStepSz<unsigned long long> image_sqsum, unsigned long long templ_sqsum, PtrStepSzf result, int cn,
-                                             cudaStream_t stream)
-        {
-            typedef void (*caller_t)(int w, int h, const PtrStepSz<unsigned long long> image_sqsum, unsigned long long templ_sqsum, PtrStepSzf result, cudaStream_t stream);
-
-            static const caller_t callers[] =
-            {
-                0, matchTemplatePrepared_SQDIFF_8U<1>, matchTemplatePrepared_SQDIFF_8U<2>, matchTemplatePrepared_SQDIFF_8U<3>, matchTemplatePrepared_SQDIFF_8U<4>
-            };
-
-            callers[cn](w, h, image_sqsum, templ_sqsum, result, stream);
-        }
-
-        //////////////////////////////////////////////////////////////////////
-        // Prepared_SQDIFF_NORMED
-
-        // normAcc* are accurate normalization routines which make GPU matchTemplate
-        // consistent with CPU one
-
-        __device__ float normAcc(float num, float denum)
-        {
-            if (::fabs(num) < denum)
-                return num / denum;
-            if (::fabs(num) < denum * 1.125f)
-                return num > 0 ? 1 : -1;
-            return 0;
-        }
-
-
-        __device__ float normAcc_SQDIFF(float num, float denum)
-        {
-            if (::fabs(num) < denum)
-                return num / denum;
-            if (::fabs(num) < denum * 1.125f)
-                return num > 0 ? 1 : -1;
-            return 1;
-        }
-
-
-        template <int cn>
-        __global__ void matchTemplatePreparedKernel_SQDIFF_NORMED_8U(
-                int w, int h, const PtrStep<unsigned long long> image_sqsum,
-                unsigned long long templ_sqsum, PtrStepSzf result)
-        {
-            const int x = blockIdx.x * blockDim.x + threadIdx.x;
-            const int y = blockIdx.y * blockDim.y + threadIdx.y;
-
-            if (x < result.cols && y < result.rows)
-            {
-                float image_sqsum_ = (float)(
-                        (image_sqsum.ptr(y + h)[(x + w) * cn] - image_sqsum.ptr(y)[(x + w) * cn]) -
-                        (image_sqsum.ptr(y + h)[x * cn] - image_sqsum.ptr(y)[x * cn]));
-                float ccorr = result.ptr(y)[x];
-                result.ptr(y)[x] = normAcc_SQDIFF(image_sqsum_ - 2.f * ccorr + templ_sqsum,
-                                                  sqrtf(image_sqsum_ * templ_sqsum));
-            }
-        }
-
-        template <int cn>
-        void matchTemplatePrepared_SQDIFF_NORMED_8U(int w, int h, const PtrStepSz<unsigned long long> image_sqsum, unsigned long long templ_sqsum,
-                                                    PtrStepSzf result, cudaStream_t stream)
-        {
-            const dim3 threads(32, 8);
-            const dim3 grid(divUp(result.cols, threads.x), divUp(result.rows, threads.y));
-
-            matchTemplatePreparedKernel_SQDIFF_NORMED_8U<cn><<<grid, threads, 0, stream>>>(w, h, image_sqsum, templ_sqsum, result);
-            cudaSafeCall( cudaGetLastError() );
-
-            if (stream == 0)
-                cudaSafeCall( cudaDeviceSynchronize() );
-        }
-
-
-        void matchTemplatePrepared_SQDIFF_NORMED_8U(int w, int h, const PtrStepSz<unsigned long long> image_sqsum, unsigned long long templ_sqsum,
-                                                    PtrStepSzf result, int cn, cudaStream_t stream)
-        {
-<<<<<<< HEAD
-            typedef void (*caller_t)(int w, int h, const DevMem2D_<unsigned long long> image_sqsum, unsigned long long templ_sqsum, DevMem2Df result, cudaStream_t stream);
-=======
-            typedef void (*caller_t)(int w, int h, const PtrStepSz<unsigned long long> image_sqsum, unsigned long long templ_sqsum, PtrStepSzf result, cudaStream_t stream);
->>>>>>> f4e33ea0
-            static const caller_t callers[] =
-            {
-                0, matchTemplatePrepared_SQDIFF_NORMED_8U<1>, matchTemplatePrepared_SQDIFF_NORMED_8U<2>, matchTemplatePrepared_SQDIFF_NORMED_8U<3>, matchTemplatePrepared_SQDIFF_NORMED_8U<4>
-            };
-
-            callers[cn](w, h, image_sqsum, templ_sqsum, result, stream);
-        }
-
-        //////////////////////////////////////////////////////////////////////
-        // Prepared_CCOFF
-
-        __global__ void matchTemplatePreparedKernel_CCOFF_8U(int w, int h, float templ_sum_scale, const PtrStep<unsigned int> image_sum, PtrStepSzf result)
-        {
-            const int x = blockIdx.x * blockDim.x + threadIdx.x;
-            const int y = blockIdx.y * blockDim.y + threadIdx.y;
-
-            if (x < result.cols && y < result.rows)
-            {
-                float image_sum_ = (float)(
-                        (image_sum.ptr(y + h)[x + w] - image_sum.ptr(y)[x + w]) -
-                        (image_sum.ptr(y + h)[x] - image_sum.ptr(y)[x]));
-                float ccorr = result.ptr(y)[x];
-                result.ptr(y)[x] = ccorr - image_sum_ * templ_sum_scale;
-            }
-        }
-
-        void matchTemplatePrepared_CCOFF_8U(int w, int h, const PtrStepSz<unsigned int> image_sum, unsigned int templ_sum, PtrStepSzf result, cudaStream_t stream)
-        {
-            dim3 threads(32, 8);
-            dim3 grid(divUp(result.cols, threads.x), divUp(result.rows, threads.y));
-
-            matchTemplatePreparedKernel_CCOFF_8U<<<grid, threads, 0, stream>>>(w, h, (float)templ_sum / (w * h), image_sum, result);
-            cudaSafeCall( cudaGetLastError() );
-
-            if (stream == 0)
-                cudaSafeCall( cudaDeviceSynchronize() );
-        }
-
-
-
-        __global__ void matchTemplatePreparedKernel_CCOFF_8UC2(
-                int w, int h, float templ_sum_scale_r, float templ_sum_scale_g,
-                const PtrStep<unsigned int> image_sum_r,
-                const PtrStep<unsigned int> image_sum_g,
-                PtrStepSzf result)
-        {
-            const int x = blockIdx.x * blockDim.x + threadIdx.x;
-            const int y = blockIdx.y * blockDim.y + threadIdx.y;
-
-            if (x < result.cols && y < result.rows)
-            {
-                float image_sum_r_ = (float)(
-                        (image_sum_r.ptr(y + h)[x + w] - image_sum_r.ptr(y)[x + w]) -
-                        (image_sum_r.ptr(y + h)[x] - image_sum_r.ptr(y)[x]));
-                float image_sum_g_ = (float)(
-                        (image_sum_g.ptr(y + h)[x + w] - image_sum_g.ptr(y)[x + w]) -
-                        (image_sum_g.ptr(y + h)[x] - image_sum_g.ptr(y)[x]));
-                float ccorr = result.ptr(y)[x];
-                result.ptr(y)[x] = ccorr - image_sum_r_ * templ_sum_scale_r
-                                         - image_sum_g_ * templ_sum_scale_g;
-            }
-        }
-
-        void matchTemplatePrepared_CCOFF_8UC2(
-                int w, int h,
-<<<<<<< HEAD
-                const DevMem2D_<unsigned int> image_sum_r,
-                const DevMem2D_<unsigned int> image_sum_g,
-                unsigned int templ_sum_r, unsigned int templ_sum_g,
-                DevMem2Df result, cudaStream_t stream)
-=======
-                const PtrStepSz<unsigned int> image_sum_r,
-                const PtrStepSz<unsigned int> image_sum_g,
-                unsigned int templ_sum_r, unsigned int templ_sum_g,
-                PtrStepSzf result, cudaStream_t stream)
->>>>>>> f4e33ea0
-        {
-            dim3 threads(32, 8);
-            dim3 grid(divUp(result.cols, threads.x), divUp(result.rows, threads.y));
-
-            matchTemplatePreparedKernel_CCOFF_8UC2<<<grid, threads, 0, stream>>>(
-                    w, h, (float)templ_sum_r / (w * h), (float)templ_sum_g / (w * h),
-                    image_sum_r, image_sum_g, result);
-            cudaSafeCall( cudaGetLastError() );
-
-            if (stream == 0)
-                cudaSafeCall( cudaDeviceSynchronize() );
-        }
-
-
-
-        __global__ void matchTemplatePreparedKernel_CCOFF_8UC3(
-                int w, int h,
-                float templ_sum_scale_r,
-                float templ_sum_scale_g,
-                float templ_sum_scale_b,
-                const PtrStep<unsigned int> image_sum_r,
-                const PtrStep<unsigned int> image_sum_g,
-                const PtrStep<unsigned int> image_sum_b,
-                PtrStepSzf result)
-        {
-            const int x = blockIdx.x * blockDim.x + threadIdx.x;
-            const int y = blockIdx.y * blockDim.y + threadIdx.y;
-
-            if (x < result.cols && y < result.rows)
-            {
-                float image_sum_r_ = (float)(
-                        (image_sum_r.ptr(y + h)[x + w] - image_sum_r.ptr(y)[x + w]) -
-                        (image_sum_r.ptr(y + h)[x] - image_sum_r.ptr(y)[x]));
-                float image_sum_g_ = (float)(
-                        (image_sum_g.ptr(y + h)[x + w] - image_sum_g.ptr(y)[x + w]) -
-                        (image_sum_g.ptr(y + h)[x] - image_sum_g.ptr(y)[x]));
-                float image_sum_b_ = (float)(
-                        (image_sum_b.ptr(y + h)[x + w] - image_sum_b.ptr(y)[x + w]) -
-                        (image_sum_b.ptr(y + h)[x] - image_sum_b.ptr(y)[x]));
-                float ccorr = result.ptr(y)[x];
-                result.ptr(y)[x] = ccorr - image_sum_r_ * templ_sum_scale_r
-                                         - image_sum_g_ * templ_sum_scale_g
-                                         - image_sum_b_ * templ_sum_scale_b;
-            }
-        }
-
-        void matchTemplatePrepared_CCOFF_8UC3(
-                int w, int h,
-<<<<<<< HEAD
-                const DevMem2D_<unsigned int> image_sum_r,
-                const DevMem2D_<unsigned int> image_sum_g,
-                const DevMem2D_<unsigned int> image_sum_b,
-                unsigned int templ_sum_r,
-                unsigned int templ_sum_g,
-                unsigned int templ_sum_b,
-                DevMem2Df result, cudaStream_t stream)
-=======
-                const PtrStepSz<unsigned int> image_sum_r,
-                const PtrStepSz<unsigned int> image_sum_g,
-                const PtrStepSz<unsigned int> image_sum_b,
-                unsigned int templ_sum_r,
-                unsigned int templ_sum_g,
-                unsigned int templ_sum_b,
-                PtrStepSzf result, cudaStream_t stream)
->>>>>>> f4e33ea0
-        {
-            dim3 threads(32, 8);
-            dim3 grid(divUp(result.cols, threads.x), divUp(result.rows, threads.y));
-
-            matchTemplatePreparedKernel_CCOFF_8UC3<<<grid, threads, 0, stream>>>(
-                    w, h,
-                    (float)templ_sum_r / (w * h),
-                    (float)templ_sum_g / (w * h),
-                    (float)templ_sum_b / (w * h),
-                    image_sum_r, image_sum_g, image_sum_b, result);
-            cudaSafeCall( cudaGetLastError() );
-
-            if (stream == 0)
-                cudaSafeCall( cudaDeviceSynchronize() );
-        }
-
-
-
-        __global__ void matchTemplatePreparedKernel_CCOFF_8UC4(
-                int w, int h,
-                float templ_sum_scale_r,
-                float templ_sum_scale_g,
-                float templ_sum_scale_b,
-                float templ_sum_scale_a,
-                const PtrStep<unsigned int> image_sum_r,
-                const PtrStep<unsigned int> image_sum_g,
-                const PtrStep<unsigned int> image_sum_b,
-                const PtrStep<unsigned int> image_sum_a,
-                PtrStepSzf result)
-        {
-            const int x = blockIdx.x * blockDim.x + threadIdx.x;
-            const int y = blockIdx.y * blockDim.y + threadIdx.y;
-
-            if (x < result.cols && y < result.rows)
-            {
-                float image_sum_r_ = (float)(
-                        (image_sum_r.ptr(y + h)[x + w] - image_sum_r.ptr(y)[x + w]) -
-                        (image_sum_r.ptr(y + h)[x] - image_sum_r.ptr(y)[x]));
-                float image_sum_g_ = (float)(
-                        (image_sum_g.ptr(y + h)[x + w] - image_sum_g.ptr(y)[x + w]) -
-                        (image_sum_g.ptr(y + h)[x] - image_sum_g.ptr(y)[x]));
-                float image_sum_b_ = (float)(
-                        (image_sum_b.ptr(y + h)[x + w] - image_sum_b.ptr(y)[x + w]) -
-                        (image_sum_b.ptr(y + h)[x] - image_sum_b.ptr(y)[x]));
-                float image_sum_a_ = (float)(
-                        (image_sum_a.ptr(y + h)[x + w] - image_sum_a.ptr(y)[x + w]) -
-                        (image_sum_a.ptr(y + h)[x] - image_sum_a.ptr(y)[x]));
-                float ccorr = result.ptr(y)[x];
-                result.ptr(y)[x] = ccorr - image_sum_r_ * templ_sum_scale_r
-                                         - image_sum_g_ * templ_sum_scale_g
-                                         - image_sum_b_ * templ_sum_scale_b
-                                         - image_sum_a_ * templ_sum_scale_a;
-            }
-        }
-
-        void matchTemplatePrepared_CCOFF_8UC4(
-                int w, int h,
-<<<<<<< HEAD
-                const DevMem2D_<unsigned int> image_sum_r,
-                const DevMem2D_<unsigned int> image_sum_g,
-                const DevMem2D_<unsigned int> image_sum_b,
-                const DevMem2D_<unsigned int> image_sum_a,
-=======
-                const PtrStepSz<unsigned int> image_sum_r,
-                const PtrStepSz<unsigned int> image_sum_g,
-                const PtrStepSz<unsigned int> image_sum_b,
-                const PtrStepSz<unsigned int> image_sum_a,
->>>>>>> f4e33ea0
-                unsigned int templ_sum_r,
-                unsigned int templ_sum_g,
-                unsigned int templ_sum_b,
-                unsigned int templ_sum_a,
-<<<<<<< HEAD
-                DevMem2Df result, cudaStream_t stream)
-=======
-                PtrStepSzf result, cudaStream_t stream)
->>>>>>> f4e33ea0
-        {
-            dim3 threads(32, 8);
-            dim3 grid(divUp(result.cols, threads.x), divUp(result.rows, threads.y));
-
-            matchTemplatePreparedKernel_CCOFF_8UC4<<<grid, threads, 0, stream>>>(
-                    w, h,
-                    (float)templ_sum_r / (w * h),
-                    (float)templ_sum_g / (w * h),
-                    (float)templ_sum_b / (w * h),
-                    (float)templ_sum_a / (w * h),
-                    image_sum_r, image_sum_g, image_sum_b, image_sum_a,
-                    result);
-            cudaSafeCall( cudaGetLastError() );
-
-            if (stream == 0)
-                cudaSafeCall( cudaDeviceSynchronize() );
-        }
-
-        //////////////////////////////////////////////////////////////////////
-        // Prepared_CCOFF_NORMED
-
-        __global__ void matchTemplatePreparedKernel_CCOFF_NORMED_8U(
-                int w, int h, float weight,
-                float templ_sum_scale, float templ_sqsum_scale,
-                const PtrStep<unsigned int> image_sum,
-                const PtrStep<unsigned long long> image_sqsum,
-                PtrStepSzf result)
-        {
-            const int x = blockIdx.x * blockDim.x + threadIdx.x;
-            const int y = blockIdx.y * blockDim.y + threadIdx.y;
-
-            if (x < result.cols && y < result.rows)
-            {
-                float ccorr = result.ptr(y)[x];
-                float image_sum_ = (float)(
-                        (image_sum.ptr(y + h)[x + w] - image_sum.ptr(y)[x + w]) -
-                        (image_sum.ptr(y + h)[x] - image_sum.ptr(y)[x]));
-                float image_sqsum_ = (float)(
-                        (image_sqsum.ptr(y + h)[x + w] - image_sqsum.ptr(y)[x + w]) -
-                        (image_sqsum.ptr(y + h)[x] - image_sqsum.ptr(y)[x]));
-                result.ptr(y)[x] = normAcc(ccorr - image_sum_ * templ_sum_scale,
-                                           sqrtf(templ_sqsum_scale * (image_sqsum_ - weight * image_sum_ * image_sum_)));
-            }
-        }
-
-        void matchTemplatePrepared_CCOFF_NORMED_8U(
-<<<<<<< HEAD
-                    int w, int h, const DevMem2D_<unsigned int> image_sum,
-                    const DevMem2D_<unsigned long long> image_sqsum,
-=======
-                    int w, int h, const PtrStepSz<unsigned int> image_sum,
-                    const PtrStepSz<unsigned long long> image_sqsum,
->>>>>>> f4e33ea0
-                    unsigned int templ_sum, unsigned long long templ_sqsum,
-                    PtrStepSzf result, cudaStream_t stream)
-        {
-            dim3 threads(32, 8);
-            dim3 grid(divUp(result.cols, threads.x), divUp(result.rows, threads.y));
-
-            float weight = 1.f / (w * h);
-            float templ_sum_scale = templ_sum * weight;
-            float templ_sqsum_scale = templ_sqsum - weight * templ_sum * templ_sum;
-
-            matchTemplatePreparedKernel_CCOFF_NORMED_8U<<<grid, threads, 0, stream>>>(
-                    w, h, weight, templ_sum_scale, templ_sqsum_scale,
-                    image_sum, image_sqsum, result);
-            cudaSafeCall( cudaGetLastError() );
-
-            if (stream == 0)
-                cudaSafeCall( cudaDeviceSynchronize() );
-        }
-
-
-
-        __global__ void matchTemplatePreparedKernel_CCOFF_NORMED_8UC2(
-                int w, int h, float weight,
-                float templ_sum_scale_r, float templ_sum_scale_g,
-                float templ_sqsum_scale,
-                const PtrStep<unsigned int> image_sum_r, const PtrStep<unsigned long long> image_sqsum_r,
-                const PtrStep<unsigned int> image_sum_g, const PtrStep<unsigned long long> image_sqsum_g,
-                PtrStepSzf result)
-        {
-            const int x = blockIdx.x * blockDim.x + threadIdx.x;
-            const int y = blockIdx.y * blockDim.y + threadIdx.y;
-
-            if (x < result.cols && y < result.rows)
-            {
-                float image_sum_r_ = (float)(
-                        (image_sum_r.ptr(y + h)[x + w] - image_sum_r.ptr(y)[x + w]) -
-                        (image_sum_r.ptr(y + h)[x] - image_sum_r.ptr(y)[x]));
-                float image_sqsum_r_ = (float)(
-                        (image_sqsum_r.ptr(y + h)[x + w] - image_sqsum_r.ptr(y)[x + w]) -
-                        (image_sqsum_r.ptr(y + h)[x] - image_sqsum_r.ptr(y)[x]));
-                float image_sum_g_ = (float)(
-                        (image_sum_g.ptr(y + h)[x + w] - image_sum_g.ptr(y)[x + w]) -
-                        (image_sum_g.ptr(y + h)[x] - image_sum_g.ptr(y)[x]));
-                float image_sqsum_g_ = (float)(
-                        (image_sqsum_g.ptr(y + h)[x + w] - image_sqsum_g.ptr(y)[x + w]) -
-                        (image_sqsum_g.ptr(y + h)[x] - image_sqsum_g.ptr(y)[x]));
-
-                float num = result.ptr(y)[x] - image_sum_r_ * templ_sum_scale_r
-                                             - image_sum_g_ * templ_sum_scale_g;
-                float denum = sqrtf(templ_sqsum_scale * (image_sqsum_r_ - weight * image_sum_r_ * image_sum_r_
-                                                         + image_sqsum_g_ - weight * image_sum_g_ * image_sum_g_));
-                result.ptr(y)[x] = normAcc(num, denum);
-            }
-        }
-
-        void matchTemplatePrepared_CCOFF_NORMED_8UC2(
-                    int w, int h,
-<<<<<<< HEAD
-                    const DevMem2D_<unsigned int> image_sum_r, const DevMem2D_<unsigned long long> image_sqsum_r,
-                    const DevMem2D_<unsigned int> image_sum_g, const DevMem2D_<unsigned long long> image_sqsum_g,
-=======
-                    const PtrStepSz<unsigned int> image_sum_r, const PtrStepSz<unsigned long long> image_sqsum_r,
-                    const PtrStepSz<unsigned int> image_sum_g, const PtrStepSz<unsigned long long> image_sqsum_g,
->>>>>>> f4e33ea0
-                    unsigned int templ_sum_r, unsigned long long templ_sqsum_r,
-                    unsigned int templ_sum_g, unsigned long long templ_sqsum_g,
-                    PtrStepSzf result, cudaStream_t stream)
-        {
-            dim3 threads(32, 8);
-            dim3 grid(divUp(result.cols, threads.x), divUp(result.rows, threads.y));
-
-            float weight = 1.f / (w * h);
-            float templ_sum_scale_r = templ_sum_r * weight;
-            float templ_sum_scale_g = templ_sum_g * weight;
-            float templ_sqsum_scale = templ_sqsum_r - weight * templ_sum_r * templ_sum_r
-                                       + templ_sqsum_g - weight * templ_sum_g * templ_sum_g;
-
-            matchTemplatePreparedKernel_CCOFF_NORMED_8UC2<<<grid, threads, 0, stream>>>(
-                    w, h, weight,
-                    templ_sum_scale_r, templ_sum_scale_g,
-                    templ_sqsum_scale,
-                    image_sum_r, image_sqsum_r,
-                    image_sum_g, image_sqsum_g,
-                    result);
-            cudaSafeCall( cudaGetLastError() );
-
-            if (stream == 0)
-                cudaSafeCall( cudaDeviceSynchronize() );
-        }
-
-
-
-        __global__ void matchTemplatePreparedKernel_CCOFF_NORMED_8UC3(
-                int w, int h, float weight,
-                float templ_sum_scale_r, float templ_sum_scale_g, float templ_sum_scale_b,
-                float templ_sqsum_scale,
-                const PtrStep<unsigned int> image_sum_r, const PtrStep<unsigned long long> image_sqsum_r,
-                const PtrStep<unsigned int> image_sum_g, const PtrStep<unsigned long long> image_sqsum_g,
-                const PtrStep<unsigned int> image_sum_b, const PtrStep<unsigned long long> image_sqsum_b,
-                PtrStepSzf result)
-        {
-            const int x = blockIdx.x * blockDim.x + threadIdx.x;
-            const int y = blockIdx.y * blockDim.y + threadIdx.y;
-
-            if (x < result.cols && y < result.rows)
-            {
-                float image_sum_r_ = (float)(
-                        (image_sum_r.ptr(y + h)[x + w] - image_sum_r.ptr(y)[x + w]) -
-                        (image_sum_r.ptr(y + h)[x] - image_sum_r.ptr(y)[x]));
-                float image_sqsum_r_ = (float)(
-                        (image_sqsum_r.ptr(y + h)[x + w] - image_sqsum_r.ptr(y)[x + w]) -
-                        (image_sqsum_r.ptr(y + h)[x] - image_sqsum_r.ptr(y)[x]));
-                float image_sum_g_ = (float)(
-                        (image_sum_g.ptr(y + h)[x + w] - image_sum_g.ptr(y)[x + w]) -
-                        (image_sum_g.ptr(y + h)[x] - image_sum_g.ptr(y)[x]));
-                float image_sqsum_g_ = (float)(
-                        (image_sqsum_g.ptr(y + h)[x + w] - image_sqsum_g.ptr(y)[x + w]) -
-                        (image_sqsum_g.ptr(y + h)[x] - image_sqsum_g.ptr(y)[x]));
-                float image_sum_b_ = (float)(
-                        (image_sum_b.ptr(y + h)[x + w] - image_sum_b.ptr(y)[x + w]) -
-                        (image_sum_b.ptr(y + h)[x] - image_sum_b.ptr(y)[x]));
-                float image_sqsum_b_ = (float)(
-                        (image_sqsum_b.ptr(y + h)[x + w] - image_sqsum_b.ptr(y)[x + w]) -
-                        (image_sqsum_b.ptr(y + h)[x] - image_sqsum_b.ptr(y)[x]));
-
-                float num = result.ptr(y)[x] - image_sum_r_ * templ_sum_scale_r
-                                             - image_sum_g_ * templ_sum_scale_g
-                                             - image_sum_b_ * templ_sum_scale_b;
-                float denum = sqrtf(templ_sqsum_scale * (image_sqsum_r_ - weight * image_sum_r_ * image_sum_r_
-                                                         + image_sqsum_g_ - weight * image_sum_g_ * image_sum_g_
-                                                         + image_sqsum_b_ - weight * image_sum_b_ * image_sum_b_));
-                result.ptr(y)[x] = normAcc(num, denum);
-            }
-        }
-
-        void matchTemplatePrepared_CCOFF_NORMED_8UC3(
-                    int w, int h,
-<<<<<<< HEAD
-                    const DevMem2D_<unsigned int> image_sum_r, const DevMem2D_<unsigned long long> image_sqsum_r,
-                    const DevMem2D_<unsigned int> image_sum_g, const DevMem2D_<unsigned long long> image_sqsum_g,
-                    const DevMem2D_<unsigned int> image_sum_b, const DevMem2D_<unsigned long long> image_sqsum_b,
-=======
-                    const PtrStepSz<unsigned int> image_sum_r, const PtrStepSz<unsigned long long> image_sqsum_r,
-                    const PtrStepSz<unsigned int> image_sum_g, const PtrStepSz<unsigned long long> image_sqsum_g,
-                    const PtrStepSz<unsigned int> image_sum_b, const PtrStepSz<unsigned long long> image_sqsum_b,
->>>>>>> f4e33ea0
-                    unsigned int templ_sum_r, unsigned long long templ_sqsum_r,
-                    unsigned int templ_sum_g, unsigned long long templ_sqsum_g,
-                    unsigned int templ_sum_b, unsigned long long templ_sqsum_b,
-                    PtrStepSzf result, cudaStream_t stream)
-        {
-            dim3 threads(32, 8);
-            dim3 grid(divUp(result.cols, threads.x), divUp(result.rows, threads.y));
-
-            float weight = 1.f / (w * h);
-            float templ_sum_scale_r = templ_sum_r * weight;
-            float templ_sum_scale_g = templ_sum_g * weight;
-            float templ_sum_scale_b = templ_sum_b * weight;
-            float templ_sqsum_scale = templ_sqsum_r - weight * templ_sum_r * templ_sum_r
-                                      + templ_sqsum_g - weight * templ_sum_g * templ_sum_g
-                                      + templ_sqsum_b - weight * templ_sum_b * templ_sum_b;
-
-            matchTemplatePreparedKernel_CCOFF_NORMED_8UC3<<<grid, threads, 0, stream>>>(
-                    w, h, weight,
-                    templ_sum_scale_r, templ_sum_scale_g, templ_sum_scale_b,
-                    templ_sqsum_scale,
-                    image_sum_r, image_sqsum_r,
-                    image_sum_g, image_sqsum_g,
-                    image_sum_b, image_sqsum_b,
-                    result);
-            cudaSafeCall( cudaGetLastError() );
-
-            if (stream == 0)
-                cudaSafeCall( cudaDeviceSynchronize() );
-        }
-
-
-
-        __global__ void matchTemplatePreparedKernel_CCOFF_NORMED_8UC4(
-                int w, int h, float weight,
-                float templ_sum_scale_r, float templ_sum_scale_g, float templ_sum_scale_b,
-                float templ_sum_scale_a, float templ_sqsum_scale,
-                const PtrStep<unsigned int> image_sum_r, const PtrStep<unsigned long long> image_sqsum_r,
-                const PtrStep<unsigned int> image_sum_g, const PtrStep<unsigned long long> image_sqsum_g,
-                const PtrStep<unsigned int> image_sum_b, const PtrStep<unsigned long long> image_sqsum_b,
-                const PtrStep<unsigned int> image_sum_a, const PtrStep<unsigned long long> image_sqsum_a,
-                PtrStepSzf result)
-        {
-            const int x = blockIdx.x * blockDim.x + threadIdx.x;
-            const int y = blockIdx.y * blockDim.y + threadIdx.y;
-
-            if (x < result.cols && y < result.rows)
-            {
-                float image_sum_r_ = (float)(
-                        (image_sum_r.ptr(y + h)[x + w] - image_sum_r.ptr(y)[x + w]) -
-                        (image_sum_r.ptr(y + h)[x] - image_sum_r.ptr(y)[x]));
-                float image_sqsum_r_ = (float)(
-                        (image_sqsum_r.ptr(y + h)[x + w] - image_sqsum_r.ptr(y)[x + w]) -
-                        (image_sqsum_r.ptr(y + h)[x] - image_sqsum_r.ptr(y)[x]));
-                float image_sum_g_ = (float)(
-                        (image_sum_g.ptr(y + h)[x + w] - image_sum_g.ptr(y)[x + w]) -
-                        (image_sum_g.ptr(y + h)[x] - image_sum_g.ptr(y)[x]));
-                float image_sqsum_g_ = (float)(
-                        (image_sqsum_g.ptr(y + h)[x + w] - image_sqsum_g.ptr(y)[x + w]) -
-                        (image_sqsum_g.ptr(y + h)[x] - image_sqsum_g.ptr(y)[x]));
-                float image_sum_b_ = (float)(
-                        (image_sum_b.ptr(y + h)[x + w] - image_sum_b.ptr(y)[x + w]) -
-                        (image_sum_b.ptr(y + h)[x] - image_sum_b.ptr(y)[x]));
-                float image_sqsum_b_ = (float)(
-                        (image_sqsum_b.ptr(y + h)[x + w] - image_sqsum_b.ptr(y)[x + w]) -
-                        (image_sqsum_b.ptr(y + h)[x] - image_sqsum_b.ptr(y)[x]));
-                float image_sum_a_ = (float)(
-                        (image_sum_a.ptr(y + h)[x + w] - image_sum_a.ptr(y)[x + w]) -
-                        (image_sum_a.ptr(y + h)[x] - image_sum_a.ptr(y)[x]));
-                float image_sqsum_a_ = (float)(
-                        (image_sqsum_a.ptr(y + h)[x + w] - image_sqsum_a.ptr(y)[x + w]) -
-                        (image_sqsum_a.ptr(y + h)[x] - image_sqsum_a.ptr(y)[x]));
-
-                float num = result.ptr(y)[x] - image_sum_r_ * templ_sum_scale_r - image_sum_g_ * templ_sum_scale_g
-                                             - image_sum_b_ * templ_sum_scale_b - image_sum_a_ * templ_sum_scale_a;
-                float denum = sqrtf(templ_sqsum_scale * (image_sqsum_r_ - weight * image_sum_r_ * image_sum_r_
-                                                         + image_sqsum_g_ - weight * image_sum_g_ * image_sum_g_
-                                                         + image_sqsum_b_ - weight * image_sum_b_ * image_sum_b_
-                                                         + image_sqsum_a_ - weight * image_sum_a_ * image_sum_a_));
-                result.ptr(y)[x] = normAcc(num, denum);
-            }
-        }
-
-        void matchTemplatePrepared_CCOFF_NORMED_8UC4(
-                    int w, int h,
-<<<<<<< HEAD
-                    const DevMem2D_<unsigned int> image_sum_r, const DevMem2D_<unsigned long long> image_sqsum_r,
-                    const DevMem2D_<unsigned int> image_sum_g, const DevMem2D_<unsigned long long> image_sqsum_g,
-                    const DevMem2D_<unsigned int> image_sum_b, const DevMem2D_<unsigned long long> image_sqsum_b,
-                    const DevMem2D_<unsigned int> image_sum_a, const DevMem2D_<unsigned long long> image_sqsum_a,
-=======
-                    const PtrStepSz<unsigned int> image_sum_r, const PtrStepSz<unsigned long long> image_sqsum_r,
-                    const PtrStepSz<unsigned int> image_sum_g, const PtrStepSz<unsigned long long> image_sqsum_g,
-                    const PtrStepSz<unsigned int> image_sum_b, const PtrStepSz<unsigned long long> image_sqsum_b,
-                    const PtrStepSz<unsigned int> image_sum_a, const PtrStepSz<unsigned long long> image_sqsum_a,
->>>>>>> f4e33ea0
-                    unsigned int templ_sum_r, unsigned long long templ_sqsum_r,
-                    unsigned int templ_sum_g, unsigned long long templ_sqsum_g,
-                    unsigned int templ_sum_b, unsigned long long templ_sqsum_b,
-                    unsigned int templ_sum_a, unsigned long long templ_sqsum_a,
-                    PtrStepSzf result, cudaStream_t stream)
-        {
-            dim3 threads(32, 8);
-            dim3 grid(divUp(result.cols, threads.x), divUp(result.rows, threads.y));
-
-            float weight = 1.f / (w * h);
-            float templ_sum_scale_r = templ_sum_r * weight;
-            float templ_sum_scale_g = templ_sum_g * weight;
-            float templ_sum_scale_b = templ_sum_b * weight;
-            float templ_sum_scale_a = templ_sum_a * weight;
-            float templ_sqsum_scale = templ_sqsum_r - weight * templ_sum_r * templ_sum_r
-                                      + templ_sqsum_g - weight * templ_sum_g * templ_sum_g
-                                      + templ_sqsum_b - weight * templ_sum_b * templ_sum_b
-                                      + templ_sqsum_a - weight * templ_sum_a * templ_sum_a;
-
-            matchTemplatePreparedKernel_CCOFF_NORMED_8UC4<<<grid, threads, 0, stream>>>(
-                    w, h, weight,
-                    templ_sum_scale_r, templ_sum_scale_g, templ_sum_scale_b, templ_sum_scale_a,
-                    templ_sqsum_scale,
-                    image_sum_r, image_sqsum_r,
-                    image_sum_g, image_sqsum_g,
-                    image_sum_b, image_sqsum_b,
-                    image_sum_a, image_sqsum_a,
-                    result);
-            cudaSafeCall( cudaGetLastError() );
-
-            if (stream == 0)
-                cudaSafeCall( cudaDeviceSynchronize() );
-        }
-
-        //////////////////////////////////////////////////////////////////////
-        // normalize
-
-        template <int cn>
-        __global__ void normalizeKernel_8U(
-                int w, int h, const PtrStep<unsigned long long> image_sqsum,
-<<<<<<< HEAD
-                unsigned long long templ_sqsum, DevMem2Df result)
-=======
-                unsigned long long templ_sqsum, PtrStepSzf result)
->>>>>>> f4e33ea0
-        {
-            const int x = blockIdx.x * blockDim.x + threadIdx.x;
-            const int y = blockIdx.y * blockDim.y + threadIdx.y;
-
-            if (x < result.cols && y < result.rows)
-            {
-                float image_sqsum_ = (float)(
-                        (image_sqsum.ptr(y + h)[(x + w) * cn] - image_sqsum.ptr(y)[(x + w) * cn]) -
-                        (image_sqsum.ptr(y + h)[x * cn] - image_sqsum.ptr(y)[x * cn]));
-                result.ptr(y)[x] = normAcc(result.ptr(y)[x], sqrtf(image_sqsum_ * templ_sqsum));
-            }
-        }
-
-<<<<<<< HEAD
-        void normalize_8U(int w, int h, const DevMem2D_<unsigned long long> image_sqsum,
-                          unsigned long long templ_sqsum, DevMem2Df result, int cn, cudaStream_t stream)
-=======
-        void normalize_8U(int w, int h, const PtrStepSz<unsigned long long> image_sqsum,
-                          unsigned long long templ_sqsum, PtrStepSzf result, int cn, cudaStream_t stream)
->>>>>>> f4e33ea0
-        {
-            dim3 threads(32, 8);
-            dim3 grid(divUp(result.cols, threads.x), divUp(result.rows, threads.y));
-
-            switch (cn)
-            {
-            case 1:
-                normalizeKernel_8U<1><<<grid, threads, 0, stream>>>(w, h, image_sqsum, templ_sqsum, result);
-                break;
-            case 2:
-                normalizeKernel_8U<2><<<grid, threads, 0, stream>>>(w, h, image_sqsum, templ_sqsum, result);
-                break;
-            case 3:
-                normalizeKernel_8U<3><<<grid, threads, 0, stream>>>(w, h, image_sqsum, templ_sqsum, result);
-                break;
-            case 4:
-                normalizeKernel_8U<4><<<grid, threads, 0, stream>>>(w, h, image_sqsum, templ_sqsum, result);
-                break;
-            }
-
-            cudaSafeCall( cudaGetLastError() );
-
-            if (stream == 0)
-                cudaSafeCall( cudaDeviceSynchronize() );
-        }
-
-        //////////////////////////////////////////////////////////////////////
-        // extractFirstChannel
-
-        template <int cn>
-        __global__ void extractFirstChannel_32F(const PtrStepb image, PtrStepSzf result)
-        {
-            typedef typename TypeVec<float, cn>::vec_type Typef;
-
-            int x = blockDim.x * blockIdx.x + threadIdx.x;
-            int y = blockDim.y * blockIdx.y + threadIdx.y;
-
-            if (x < result.cols && y < result.rows)
-            {
-                Typef val = ((const Typef*)image.ptr(y))[x];
-                result.ptr(y)[x] = first(val);
-            }
-        }
-
-        void extractFirstChannel_32F(const PtrStepSzb image, PtrStepSzf result, int cn, cudaStream_t stream)
-        {
-            dim3 threads(32, 8);
-            dim3 grid(divUp(result.cols, threads.x), divUp(result.rows, threads.y));
-
-            switch (cn)
-            {
-            case 1:
-                extractFirstChannel_32F<1><<<grid, threads, 0, stream>>>(image, result);
-                break;
-            case 2:
-                extractFirstChannel_32F<2><<<grid, threads, 0, stream>>>(image, result);
-                break;
-            case 3:
-                extractFirstChannel_32F<3><<<grid, threads, 0, stream>>>(image, result);
-                break;
-            case 4:
-                extractFirstChannel_32F<4><<<grid, threads, 0, stream>>>(image, result);
-                break;
-            }
-            cudaSafeCall( cudaGetLastError() );
-
-            if (stream == 0)
-                cudaSafeCall( cudaDeviceSynchronize() );
-        }
-    } //namespace match_template
-}}} // namespace cv { namespace gpu { namespace device
-
-
+/*M///////////////////////////////////////////////////////////////////////////////////////
+//
+//  IMPORTANT: READ BEFORE DOWNLOADING, COPYING, INSTALLING OR USING.
+//
+//  By downloading, copying, installing or using the software you agree to this license.
+//  If you do not agree to this license, do not download, install,
+//  copy or use the software.
+//
+//
+//                           License Agreement
+//                For Open Source Computer Vision Library
+//
+// Copyright (C) 2000-2008, Intel Corporation, all rights reserved.
+// Copyright (C) 2009, Willow Garage Inc., all rights reserved.
+// Third party copyrights are property of their respective owners.
+//
+// Redistribution and use in source and binary forms, with or without modification,
+// are permitted provided that the following conditions are met:
+//
+//   * Redistribution's of source code must retain the above copyright notice,
+//     this list of conditions and the following disclaimer.
+//
+//   * Redistribution's in binary form must reproduce the above copyright notice,
+//     this list of conditions and the following disclaimer in the documentation
+//     and/or other materials provided with the distribution.
+//
+//   * The name of the copyright holders may not be used to endorse or promote products
+//     derived from this software without specific prior written permission.
+//
+// This software is provided by the copyright holders and contributors "as is" and
+// any express or implied warranties, including, but not limited to, the implied
+// warranties of merchantability and fitness for a particular purpose are disclaimed.
+// In no event shall the Intel Corporation or contributors be liable for any direct,
+// indirect, incidental, special, exemplary, or consequential damages
+// (including, but not limited to, procurement of substitute goods or services;
+// loss of use, data, or profits; or business interruption) however caused
+// and on any theory of liability, whether in contract, strict liability,
+// or tort (including negligence or otherwise) arising in any way out of
+// the use of this software, even if advised of the possibility of such damage.
+//
+//M*/
+
+#if !defined CUDA_DISABLER
+
+#include "internal_shared.hpp"
+#include "opencv2/gpu/device/vec_math.hpp"
+
+namespace cv { namespace gpu { namespace device
+{
+    namespace match_template
+    {
+        __device__ __forceinline__ float sum(float v) { return v; }
+        __device__ __forceinline__ float sum(float2 v) { return v.x + v.y; }
+        __device__ __forceinline__ float sum(float3 v) { return v.x + v.y + v.z; }
+        __device__ __forceinline__ float sum(float4 v) { return v.x + v.y + v.z + v.w; }
+
+        __device__ __forceinline__ float first(float v) { return v; }
+        __device__ __forceinline__ float first(float2 v) { return v.x; }
+        __device__ __forceinline__ float first(float3 v) { return v.x; }
+        __device__ __forceinline__ float first(float4 v) { return v.x; }
+
+        __device__ __forceinline__ float mul(float a, float b) { return a * b; }
+        __device__ __forceinline__ float2 mul(float2 a, float2 b) { return make_float2(a.x * b.x, a.y * b.y); }
+        __device__ __forceinline__ float3 mul(float3 a, float3 b) { return make_float3(a.x * b.x, a.y * b.y, a.z * b.z); }
+        __device__ __forceinline__ float4 mul(float4 a, float4 b) { return make_float4(a.x * b.x, a.y * b.y, a.z * b.z, a.w * b.w); }
+
+        __device__ __forceinline__ float mul(uchar a, uchar b) { return a * b; }
+        __device__ __forceinline__ float2 mul(uchar2 a, uchar2 b) { return make_float2(a.x * b.x, a.y * b.y); }
+        __device__ __forceinline__ float3 mul(uchar3 a, uchar3 b) { return make_float3(a.x * b.x, a.y * b.y, a.z * b.z); }
+        __device__ __forceinline__ float4 mul(uchar4 a, uchar4 b) { return make_float4(a.x * b.x, a.y * b.y, a.z * b.z, a.w * b.w); }
+
+        __device__ __forceinline__ float sub(float a, float b) { return a - b; }
+        __device__ __forceinline__ float2 sub(float2 a, float2 b) { return make_float2(a.x - b.x, a.y - b.y); }
+        __device__ __forceinline__ float3 sub(float3 a, float3 b) { return make_float3(a.x - b.x, a.y - b.y, a.z - b.z); }
+        __device__ __forceinline__ float4 sub(float4 a, float4 b) { return make_float4(a.x - b.x, a.y - b.y, a.z - b.z, a.w - b.w); }
+
+        __device__ __forceinline__ float sub(uchar a, uchar b) { return a - b; }
+        __device__ __forceinline__ float2 sub(uchar2 a, uchar2 b) { return make_float2(a.x - b.x, a.y - b.y); }
+        __device__ __forceinline__ float3 sub(uchar3 a, uchar3 b) { return make_float3(a.x - b.x, a.y - b.y, a.z - b.z); }
+        __device__ __forceinline__ float4 sub(uchar4 a, uchar4 b) { return make_float4(a.x - b.x, a.y - b.y, a.z - b.z, a.w - b.w); }
+
+        //////////////////////////////////////////////////////////////////////
+        // Naive_CCORR
+
+        template <typename T, int cn>
+        __global__ void matchTemplateNaiveKernel_CCORR(int w, int h, const PtrStepb image, const PtrStepb templ, PtrStepSzf result)
+        {
+            typedef typename TypeVec<T, cn>::vec_type Type;
+            typedef typename TypeVec<float, cn>::vec_type Typef;
+
+            int x = blockDim.x * blockIdx.x + threadIdx.x;
+            int y = blockDim.y * blockIdx.y + threadIdx.y;
+
+            if (x < result.cols && y < result.rows)
+            {
+                Typef res = VecTraits<Typef>::all(0);
+
+                for (int i = 0; i < h; ++i)
+                {
+                    const Type* image_ptr = (const Type*)image.ptr(y + i);
+                    const Type* templ_ptr = (const Type*)templ.ptr(i);
+                    for (int j = 0; j < w; ++j)
+                        res = res + mul(image_ptr[x + j], templ_ptr[j]);
+                }
+
+                result.ptr(y)[x] = sum(res);
+            }
+        }
+
+        template <typename T, int cn>
+        void matchTemplateNaive_CCORR(const PtrStepSzb image, const PtrStepSzb templ, PtrStepSzf result, cudaStream_t stream)
+        {
+            const dim3 threads(32, 8);
+            const dim3 grid(divUp(result.cols, threads.x), divUp(result.rows, threads.y));
+
+            matchTemplateNaiveKernel_CCORR<T, cn><<<grid, threads, 0, stream>>>(templ.cols, templ.rows, image, templ, result);
+            cudaSafeCall( cudaGetLastError() );
+
+            if (stream == 0)
+                cudaSafeCall( cudaDeviceSynchronize() );
+        }
+
+        void matchTemplateNaive_CCORR_32F(const PtrStepSzb image, const PtrStepSzb templ, PtrStepSzf result, int cn, cudaStream_t stream)
+        {
+            typedef void (*caller_t)(const PtrStepSzb image, const PtrStepSzb templ, PtrStepSzf result, cudaStream_t stream);
+
+            static const caller_t callers[] =
+            {
+                0, matchTemplateNaive_CCORR<float, 1>, matchTemplateNaive_CCORR<float, 2>, matchTemplateNaive_CCORR<float, 3>, matchTemplateNaive_CCORR<float, 4>
+            };
+
+            callers[cn](image, templ, result, stream);
+        }
+
+
+        void matchTemplateNaive_CCORR_8U(const PtrStepSzb image, const PtrStepSzb templ, PtrStepSzf result, int cn, cudaStream_t stream)
+        {
+            typedef void (*caller_t)(const PtrStepSzb image, const PtrStepSzb templ, PtrStepSzf result, cudaStream_t stream);
+
+            static const caller_t callers[] =
+            {
+                0, matchTemplateNaive_CCORR<uchar, 1>, matchTemplateNaive_CCORR<uchar, 2>, matchTemplateNaive_CCORR<uchar, 3>, matchTemplateNaive_CCORR<uchar, 4>
+            };
+
+            callers[cn](image, templ, result, stream);
+        }
+
+        //////////////////////////////////////////////////////////////////////
+        // Naive_SQDIFF
+
+        template <typename T, int cn>
+        __global__ void matchTemplateNaiveKernel_SQDIFF(int w, int h, const PtrStepb image, const PtrStepb templ, PtrStepSzf result)
+        {
+            typedef typename TypeVec<T, cn>::vec_type Type;
+            typedef typename TypeVec<float, cn>::vec_type Typef;
+
+            int x = blockDim.x * blockIdx.x + threadIdx.x;
+            int y = blockDim.y * blockIdx.y + threadIdx.y;
+
+            if (x < result.cols && y < result.rows)
+            {
+                Typef res = VecTraits<Typef>::all(0);
+                Typef delta;
+
+                for (int i = 0; i < h; ++i)
+                {
+                    const Type* image_ptr = (const Type*)image.ptr(y + i);
+                    const Type* templ_ptr = (const Type*)templ.ptr(i);
+                    for (int j = 0; j < w; ++j)
+                    {
+                        delta = sub(image_ptr[x + j], templ_ptr[j]);
+                        res = res + delta * delta;
+                    }
+                }
+
+                result.ptr(y)[x] = sum(res);
+            }
+        }
+
+        template <typename T, int cn>
+        void matchTemplateNaive_SQDIFF(const PtrStepSzb image, const PtrStepSzb templ, PtrStepSzf result, cudaStream_t stream)
+        {
+            const dim3 threads(32, 8);
+            const dim3 grid(divUp(result.cols, threads.x), divUp(result.rows, threads.y));
+
+            matchTemplateNaiveKernel_SQDIFF<T, cn><<<grid, threads, 0, stream>>>(templ.cols, templ.rows, image, templ, result);
+            cudaSafeCall( cudaGetLastError() );
+
+            if (stream == 0)
+                cudaSafeCall( cudaDeviceSynchronize() );
+        }
+
+        void matchTemplateNaive_SQDIFF_32F(const PtrStepSzb image, const PtrStepSzb templ, PtrStepSzf result, int cn, cudaStream_t stream)
+        {
+            typedef void (*caller_t)(const PtrStepSzb image, const PtrStepSzb templ, PtrStepSzf result, cudaStream_t stream);
+
+            static const caller_t callers[] =
+            {
+                0, matchTemplateNaive_SQDIFF<float, 1>, matchTemplateNaive_SQDIFF<float, 2>, matchTemplateNaive_SQDIFF<float, 3>, matchTemplateNaive_SQDIFF<float, 4>
+            };
+
+            callers[cn](image, templ, result, stream);
+        }
+
+        void matchTemplateNaive_SQDIFF_8U(const PtrStepSzb image, const PtrStepSzb templ, PtrStepSzf result, int cn, cudaStream_t stream)
+        {
+            typedef void (*caller_t)(const PtrStepSzb image, const PtrStepSzb templ, PtrStepSzf result, cudaStream_t stream);
+
+            static const caller_t callers[] =
+            {
+                0, matchTemplateNaive_SQDIFF<uchar, 1>, matchTemplateNaive_SQDIFF<uchar, 2>, matchTemplateNaive_SQDIFF<uchar, 3>, matchTemplateNaive_SQDIFF<uchar, 4>
+            };
+
+            callers[cn](image, templ, result, stream);
+        }
+
+        //////////////////////////////////////////////////////////////////////
+        // Prepared_SQDIFF
+
+        template <int cn>
+        __global__ void matchTemplatePreparedKernel_SQDIFF_8U(int w, int h, const PtrStep<unsigned long long> image_sqsum, unsigned long long templ_sqsum, PtrStepSzf result)
+        {
+            const int x = blockIdx.x * blockDim.x + threadIdx.x;
+            const int y = blockIdx.y * blockDim.y + threadIdx.y;
+
+            if (x < result.cols && y < result.rows)
+            {
+                float image_sqsum_ = (float)(
+                        (image_sqsum.ptr(y + h)[(x + w) * cn] - image_sqsum.ptr(y)[(x + w) * cn]) -
+                        (image_sqsum.ptr(y + h)[x * cn] - image_sqsum.ptr(y)[x * cn]));
+                float ccorr = result.ptr(y)[x];
+                result.ptr(y)[x] = image_sqsum_ - 2.f * ccorr + templ_sqsum;
+            }
+        }
+
+        template <int cn>
+        void matchTemplatePrepared_SQDIFF_8U(int w, int h, const PtrStepSz<unsigned long long> image_sqsum, unsigned long long templ_sqsum, PtrStepSzf result, cudaStream_t stream)
+        {
+            const dim3 threads(32, 8);
+            const dim3 grid(divUp(result.cols, threads.x), divUp(result.rows, threads.y));
+
+            matchTemplatePreparedKernel_SQDIFF_8U<cn><<<grid, threads, 0, stream>>>(w, h, image_sqsum, templ_sqsum, result);
+            cudaSafeCall( cudaGetLastError() );
+
+            if (stream == 0)
+                cudaSafeCall( cudaDeviceSynchronize() );
+        }
+
+        void matchTemplatePrepared_SQDIFF_8U(int w, int h, const PtrStepSz<unsigned long long> image_sqsum, unsigned long long templ_sqsum, PtrStepSzf result, int cn,
+                                             cudaStream_t stream)
+        {
+            typedef void (*caller_t)(int w, int h, const PtrStepSz<unsigned long long> image_sqsum, unsigned long long templ_sqsum, PtrStepSzf result, cudaStream_t stream);
+
+            static const caller_t callers[] =
+            {
+                0, matchTemplatePrepared_SQDIFF_8U<1>, matchTemplatePrepared_SQDIFF_8U<2>, matchTemplatePrepared_SQDIFF_8U<3>, matchTemplatePrepared_SQDIFF_8U<4>
+            };
+
+            callers[cn](w, h, image_sqsum, templ_sqsum, result, stream);
+        }
+
+        //////////////////////////////////////////////////////////////////////
+        // Prepared_SQDIFF_NORMED
+
+        // normAcc* are accurate normalization routines which make GPU matchTemplate
+        // consistent with CPU one
+
+        __device__ float normAcc(float num, float denum)
+        {
+            if (::fabs(num) < denum)
+                return num / denum;
+            if (::fabs(num) < denum * 1.125f)
+                return num > 0 ? 1 : -1;
+            return 0;
+        }
+
+
+        __device__ float normAcc_SQDIFF(float num, float denum)
+        {
+            if (::fabs(num) < denum)
+                return num / denum;
+            if (::fabs(num) < denum * 1.125f)
+                return num > 0 ? 1 : -1;
+            return 1;
+        }
+
+
+        template <int cn>
+        __global__ void matchTemplatePreparedKernel_SQDIFF_NORMED_8U(
+                int w, int h, const PtrStep<unsigned long long> image_sqsum,
+                unsigned long long templ_sqsum, PtrStepSzf result)
+        {
+            const int x = blockIdx.x * blockDim.x + threadIdx.x;
+            const int y = blockIdx.y * blockDim.y + threadIdx.y;
+
+            if (x < result.cols && y < result.rows)
+            {
+                float image_sqsum_ = (float)(
+                        (image_sqsum.ptr(y + h)[(x + w) * cn] - image_sqsum.ptr(y)[(x + w) * cn]) -
+                        (image_sqsum.ptr(y + h)[x * cn] - image_sqsum.ptr(y)[x * cn]));
+                float ccorr = result.ptr(y)[x];
+                result.ptr(y)[x] = normAcc_SQDIFF(image_sqsum_ - 2.f * ccorr + templ_sqsum,
+                                                  sqrtf(image_sqsum_ * templ_sqsum));
+            }
+        }
+
+        template <int cn>
+        void matchTemplatePrepared_SQDIFF_NORMED_8U(int w, int h, const PtrStepSz<unsigned long long> image_sqsum, unsigned long long templ_sqsum,
+                                                    PtrStepSzf result, cudaStream_t stream)
+        {
+            const dim3 threads(32, 8);
+            const dim3 grid(divUp(result.cols, threads.x), divUp(result.rows, threads.y));
+
+            matchTemplatePreparedKernel_SQDIFF_NORMED_8U<cn><<<grid, threads, 0, stream>>>(w, h, image_sqsum, templ_sqsum, result);
+            cudaSafeCall( cudaGetLastError() );
+
+            if (stream == 0)
+                cudaSafeCall( cudaDeviceSynchronize() );
+        }
+
+
+        void matchTemplatePrepared_SQDIFF_NORMED_8U(int w, int h, const PtrStepSz<unsigned long long> image_sqsum, unsigned long long templ_sqsum,
+                                                    PtrStepSzf result, int cn, cudaStream_t stream)
+        {
+            typedef void (*caller_t)(int w, int h, const PtrStepSz<unsigned long long> image_sqsum, unsigned long long templ_sqsum, PtrStepSzf result, cudaStream_t stream);
+            static const caller_t callers[] =
+            {
+                0, matchTemplatePrepared_SQDIFF_NORMED_8U<1>, matchTemplatePrepared_SQDIFF_NORMED_8U<2>, matchTemplatePrepared_SQDIFF_NORMED_8U<3>, matchTemplatePrepared_SQDIFF_NORMED_8U<4>
+            };
+
+            callers[cn](w, h, image_sqsum, templ_sqsum, result, stream);
+        }
+
+        //////////////////////////////////////////////////////////////////////
+        // Prepared_CCOFF
+
+        __global__ void matchTemplatePreparedKernel_CCOFF_8U(int w, int h, float templ_sum_scale, const PtrStep<unsigned int> image_sum, PtrStepSzf result)
+        {
+            const int x = blockIdx.x * blockDim.x + threadIdx.x;
+            const int y = blockIdx.y * blockDim.y + threadIdx.y;
+
+            if (x < result.cols && y < result.rows)
+            {
+                float image_sum_ = (float)(
+                        (image_sum.ptr(y + h)[x + w] - image_sum.ptr(y)[x + w]) -
+                        (image_sum.ptr(y + h)[x] - image_sum.ptr(y)[x]));
+                float ccorr = result.ptr(y)[x];
+                result.ptr(y)[x] = ccorr - image_sum_ * templ_sum_scale;
+            }
+        }
+
+        void matchTemplatePrepared_CCOFF_8U(int w, int h, const PtrStepSz<unsigned int> image_sum, unsigned int templ_sum, PtrStepSzf result, cudaStream_t stream)
+        {
+            dim3 threads(32, 8);
+            dim3 grid(divUp(result.cols, threads.x), divUp(result.rows, threads.y));
+
+            matchTemplatePreparedKernel_CCOFF_8U<<<grid, threads, 0, stream>>>(w, h, (float)templ_sum / (w * h), image_sum, result);
+            cudaSafeCall( cudaGetLastError() );
+
+            if (stream == 0)
+                cudaSafeCall( cudaDeviceSynchronize() );
+        }
+
+
+
+        __global__ void matchTemplatePreparedKernel_CCOFF_8UC2(
+                int w, int h, float templ_sum_scale_r, float templ_sum_scale_g,
+                const PtrStep<unsigned int> image_sum_r,
+                const PtrStep<unsigned int> image_sum_g,
+                PtrStepSzf result)
+        {
+            const int x = blockIdx.x * blockDim.x + threadIdx.x;
+            const int y = blockIdx.y * blockDim.y + threadIdx.y;
+
+            if (x < result.cols && y < result.rows)
+            {
+                float image_sum_r_ = (float)(
+                        (image_sum_r.ptr(y + h)[x + w] - image_sum_r.ptr(y)[x + w]) -
+                        (image_sum_r.ptr(y + h)[x] - image_sum_r.ptr(y)[x]));
+                float image_sum_g_ = (float)(
+                        (image_sum_g.ptr(y + h)[x + w] - image_sum_g.ptr(y)[x + w]) -
+                        (image_sum_g.ptr(y + h)[x] - image_sum_g.ptr(y)[x]));
+                float ccorr = result.ptr(y)[x];
+                result.ptr(y)[x] = ccorr - image_sum_r_ * templ_sum_scale_r
+                                         - image_sum_g_ * templ_sum_scale_g;
+            }
+        }
+
+        void matchTemplatePrepared_CCOFF_8UC2(
+                int w, int h,
+                const PtrStepSz<unsigned int> image_sum_r,
+                const PtrStepSz<unsigned int> image_sum_g,
+                unsigned int templ_sum_r, unsigned int templ_sum_g,
+                PtrStepSzf result, cudaStream_t stream)
+        {
+            dim3 threads(32, 8);
+            dim3 grid(divUp(result.cols, threads.x), divUp(result.rows, threads.y));
+
+            matchTemplatePreparedKernel_CCOFF_8UC2<<<grid, threads, 0, stream>>>(
+                    w, h, (float)templ_sum_r / (w * h), (float)templ_sum_g / (w * h),
+                    image_sum_r, image_sum_g, result);
+            cudaSafeCall( cudaGetLastError() );
+
+            if (stream == 0)
+                cudaSafeCall( cudaDeviceSynchronize() );
+        }
+
+
+
+        __global__ void matchTemplatePreparedKernel_CCOFF_8UC3(
+                int w, int h,
+                float templ_sum_scale_r,
+                float templ_sum_scale_g,
+                float templ_sum_scale_b,
+                const PtrStep<unsigned int> image_sum_r,
+                const PtrStep<unsigned int> image_sum_g,
+                const PtrStep<unsigned int> image_sum_b,
+                PtrStepSzf result)
+        {
+            const int x = blockIdx.x * blockDim.x + threadIdx.x;
+            const int y = blockIdx.y * blockDim.y + threadIdx.y;
+
+            if (x < result.cols && y < result.rows)
+            {
+                float image_sum_r_ = (float)(
+                        (image_sum_r.ptr(y + h)[x + w] - image_sum_r.ptr(y)[x + w]) -
+                        (image_sum_r.ptr(y + h)[x] - image_sum_r.ptr(y)[x]));
+                float image_sum_g_ = (float)(
+                        (image_sum_g.ptr(y + h)[x + w] - image_sum_g.ptr(y)[x + w]) -
+                        (image_sum_g.ptr(y + h)[x] - image_sum_g.ptr(y)[x]));
+                float image_sum_b_ = (float)(
+                        (image_sum_b.ptr(y + h)[x + w] - image_sum_b.ptr(y)[x + w]) -
+                        (image_sum_b.ptr(y + h)[x] - image_sum_b.ptr(y)[x]));
+                float ccorr = result.ptr(y)[x];
+                result.ptr(y)[x] = ccorr - image_sum_r_ * templ_sum_scale_r
+                                         - image_sum_g_ * templ_sum_scale_g
+                                         - image_sum_b_ * templ_sum_scale_b;
+            }
+        }
+
+        void matchTemplatePrepared_CCOFF_8UC3(
+                int w, int h,
+                const PtrStepSz<unsigned int> image_sum_r,
+                const PtrStepSz<unsigned int> image_sum_g,
+                const PtrStepSz<unsigned int> image_sum_b,
+                unsigned int templ_sum_r,
+                unsigned int templ_sum_g,
+                unsigned int templ_sum_b,
+                PtrStepSzf result, cudaStream_t stream)
+        {
+            dim3 threads(32, 8);
+            dim3 grid(divUp(result.cols, threads.x), divUp(result.rows, threads.y));
+
+            matchTemplatePreparedKernel_CCOFF_8UC3<<<grid, threads, 0, stream>>>(
+                    w, h,
+                    (float)templ_sum_r / (w * h),
+                    (float)templ_sum_g / (w * h),
+                    (float)templ_sum_b / (w * h),
+                    image_sum_r, image_sum_g, image_sum_b, result);
+            cudaSafeCall( cudaGetLastError() );
+
+            if (stream == 0)
+                cudaSafeCall( cudaDeviceSynchronize() );
+        }
+
+
+
+        __global__ void matchTemplatePreparedKernel_CCOFF_8UC4(
+                int w, int h,
+                float templ_sum_scale_r,
+                float templ_sum_scale_g,
+                float templ_sum_scale_b,
+                float templ_sum_scale_a,
+                const PtrStep<unsigned int> image_sum_r,
+                const PtrStep<unsigned int> image_sum_g,
+                const PtrStep<unsigned int> image_sum_b,
+                const PtrStep<unsigned int> image_sum_a,
+                PtrStepSzf result)
+        {
+            const int x = blockIdx.x * blockDim.x + threadIdx.x;
+            const int y = blockIdx.y * blockDim.y + threadIdx.y;
+
+            if (x < result.cols && y < result.rows)
+            {
+                float image_sum_r_ = (float)(
+                        (image_sum_r.ptr(y + h)[x + w] - image_sum_r.ptr(y)[x + w]) -
+                        (image_sum_r.ptr(y + h)[x] - image_sum_r.ptr(y)[x]));
+                float image_sum_g_ = (float)(
+                        (image_sum_g.ptr(y + h)[x + w] - image_sum_g.ptr(y)[x + w]) -
+                        (image_sum_g.ptr(y + h)[x] - image_sum_g.ptr(y)[x]));
+                float image_sum_b_ = (float)(
+                        (image_sum_b.ptr(y + h)[x + w] - image_sum_b.ptr(y)[x + w]) -
+                        (image_sum_b.ptr(y + h)[x] - image_sum_b.ptr(y)[x]));
+                float image_sum_a_ = (float)(
+                        (image_sum_a.ptr(y + h)[x + w] - image_sum_a.ptr(y)[x + w]) -
+                        (image_sum_a.ptr(y + h)[x] - image_sum_a.ptr(y)[x]));
+                float ccorr = result.ptr(y)[x];
+                result.ptr(y)[x] = ccorr - image_sum_r_ * templ_sum_scale_r
+                                         - image_sum_g_ * templ_sum_scale_g
+                                         - image_sum_b_ * templ_sum_scale_b
+                                         - image_sum_a_ * templ_sum_scale_a;
+            }
+        }
+
+        void matchTemplatePrepared_CCOFF_8UC4(
+                int w, int h,
+                const PtrStepSz<unsigned int> image_sum_r,
+                const PtrStepSz<unsigned int> image_sum_g,
+                const PtrStepSz<unsigned int> image_sum_b,
+                const PtrStepSz<unsigned int> image_sum_a,
+                unsigned int templ_sum_r,
+                unsigned int templ_sum_g,
+                unsigned int templ_sum_b,
+                unsigned int templ_sum_a,
+                PtrStepSzf result, cudaStream_t stream)
+        {
+            dim3 threads(32, 8);
+            dim3 grid(divUp(result.cols, threads.x), divUp(result.rows, threads.y));
+
+            matchTemplatePreparedKernel_CCOFF_8UC4<<<grid, threads, 0, stream>>>(
+                    w, h,
+                    (float)templ_sum_r / (w * h),
+                    (float)templ_sum_g / (w * h),
+                    (float)templ_sum_b / (w * h),
+                    (float)templ_sum_a / (w * h),
+                    image_sum_r, image_sum_g, image_sum_b, image_sum_a,
+                    result);
+            cudaSafeCall( cudaGetLastError() );
+
+            if (stream == 0)
+                cudaSafeCall( cudaDeviceSynchronize() );
+        }
+
+        //////////////////////////////////////////////////////////////////////
+        // Prepared_CCOFF_NORMED
+
+        __global__ void matchTemplatePreparedKernel_CCOFF_NORMED_8U(
+                int w, int h, float weight,
+                float templ_sum_scale, float templ_sqsum_scale,
+                const PtrStep<unsigned int> image_sum,
+                const PtrStep<unsigned long long> image_sqsum,
+                PtrStepSzf result)
+        {
+            const int x = blockIdx.x * blockDim.x + threadIdx.x;
+            const int y = blockIdx.y * blockDim.y + threadIdx.y;
+
+            if (x < result.cols && y < result.rows)
+            {
+                float ccorr = result.ptr(y)[x];
+                float image_sum_ = (float)(
+                        (image_sum.ptr(y + h)[x + w] - image_sum.ptr(y)[x + w]) -
+                        (image_sum.ptr(y + h)[x] - image_sum.ptr(y)[x]));
+                float image_sqsum_ = (float)(
+                        (image_sqsum.ptr(y + h)[x + w] - image_sqsum.ptr(y)[x + w]) -
+                        (image_sqsum.ptr(y + h)[x] - image_sqsum.ptr(y)[x]));
+                result.ptr(y)[x] = normAcc(ccorr - image_sum_ * templ_sum_scale,
+                                           sqrtf(templ_sqsum_scale * (image_sqsum_ - weight * image_sum_ * image_sum_)));
+            }
+        }
+
+        void matchTemplatePrepared_CCOFF_NORMED_8U(
+                    int w, int h, const PtrStepSz<unsigned int> image_sum,
+                    const PtrStepSz<unsigned long long> image_sqsum,
+                    unsigned int templ_sum, unsigned long long templ_sqsum,
+                    PtrStepSzf result, cudaStream_t stream)
+        {
+            dim3 threads(32, 8);
+            dim3 grid(divUp(result.cols, threads.x), divUp(result.rows, threads.y));
+
+            float weight = 1.f / (w * h);
+            float templ_sum_scale = templ_sum * weight;
+            float templ_sqsum_scale = templ_sqsum - weight * templ_sum * templ_sum;
+
+            matchTemplatePreparedKernel_CCOFF_NORMED_8U<<<grid, threads, 0, stream>>>(
+                    w, h, weight, templ_sum_scale, templ_sqsum_scale,
+                    image_sum, image_sqsum, result);
+            cudaSafeCall( cudaGetLastError() );
+
+            if (stream == 0)
+                cudaSafeCall( cudaDeviceSynchronize() );
+        }
+
+
+
+        __global__ void matchTemplatePreparedKernel_CCOFF_NORMED_8UC2(
+                int w, int h, float weight,
+                float templ_sum_scale_r, float templ_sum_scale_g,
+                float templ_sqsum_scale,
+                const PtrStep<unsigned int> image_sum_r, const PtrStep<unsigned long long> image_sqsum_r,
+                const PtrStep<unsigned int> image_sum_g, const PtrStep<unsigned long long> image_sqsum_g,
+                PtrStepSzf result)
+        {
+            const int x = blockIdx.x * blockDim.x + threadIdx.x;
+            const int y = blockIdx.y * blockDim.y + threadIdx.y;
+
+            if (x < result.cols && y < result.rows)
+            {
+                float image_sum_r_ = (float)(
+                        (image_sum_r.ptr(y + h)[x + w] - image_sum_r.ptr(y)[x + w]) -
+                        (image_sum_r.ptr(y + h)[x] - image_sum_r.ptr(y)[x]));
+                float image_sqsum_r_ = (float)(
+                        (image_sqsum_r.ptr(y + h)[x + w] - image_sqsum_r.ptr(y)[x + w]) -
+                        (image_sqsum_r.ptr(y + h)[x] - image_sqsum_r.ptr(y)[x]));
+                float image_sum_g_ = (float)(
+                        (image_sum_g.ptr(y + h)[x + w] - image_sum_g.ptr(y)[x + w]) -
+                        (image_sum_g.ptr(y + h)[x] - image_sum_g.ptr(y)[x]));
+                float image_sqsum_g_ = (float)(
+                        (image_sqsum_g.ptr(y + h)[x + w] - image_sqsum_g.ptr(y)[x + w]) -
+                        (image_sqsum_g.ptr(y + h)[x] - image_sqsum_g.ptr(y)[x]));
+
+                float num = result.ptr(y)[x] - image_sum_r_ * templ_sum_scale_r
+                                             - image_sum_g_ * templ_sum_scale_g;
+                float denum = sqrtf(templ_sqsum_scale * (image_sqsum_r_ - weight * image_sum_r_ * image_sum_r_
+                                                         + image_sqsum_g_ - weight * image_sum_g_ * image_sum_g_));
+                result.ptr(y)[x] = normAcc(num, denum);
+            }
+        }
+
+        void matchTemplatePrepared_CCOFF_NORMED_8UC2(
+                    int w, int h,
+                    const PtrStepSz<unsigned int> image_sum_r, const PtrStepSz<unsigned long long> image_sqsum_r,
+                    const PtrStepSz<unsigned int> image_sum_g, const PtrStepSz<unsigned long long> image_sqsum_g,
+                    unsigned int templ_sum_r, unsigned long long templ_sqsum_r,
+                    unsigned int templ_sum_g, unsigned long long templ_sqsum_g,
+                    PtrStepSzf result, cudaStream_t stream)
+        {
+            dim3 threads(32, 8);
+            dim3 grid(divUp(result.cols, threads.x), divUp(result.rows, threads.y));
+
+            float weight = 1.f / (w * h);
+            float templ_sum_scale_r = templ_sum_r * weight;
+            float templ_sum_scale_g = templ_sum_g * weight;
+            float templ_sqsum_scale = templ_sqsum_r - weight * templ_sum_r * templ_sum_r
+                                       + templ_sqsum_g - weight * templ_sum_g * templ_sum_g;
+
+            matchTemplatePreparedKernel_CCOFF_NORMED_8UC2<<<grid, threads, 0, stream>>>(
+                    w, h, weight,
+                    templ_sum_scale_r, templ_sum_scale_g,
+                    templ_sqsum_scale,
+                    image_sum_r, image_sqsum_r,
+                    image_sum_g, image_sqsum_g,
+                    result);
+            cudaSafeCall( cudaGetLastError() );
+
+            if (stream == 0)
+                cudaSafeCall( cudaDeviceSynchronize() );
+        }
+
+
+
+        __global__ void matchTemplatePreparedKernel_CCOFF_NORMED_8UC3(
+                int w, int h, float weight,
+                float templ_sum_scale_r, float templ_sum_scale_g, float templ_sum_scale_b,
+                float templ_sqsum_scale,
+                const PtrStep<unsigned int> image_sum_r, const PtrStep<unsigned long long> image_sqsum_r,
+                const PtrStep<unsigned int> image_sum_g, const PtrStep<unsigned long long> image_sqsum_g,
+                const PtrStep<unsigned int> image_sum_b, const PtrStep<unsigned long long> image_sqsum_b,
+                PtrStepSzf result)
+        {
+            const int x = blockIdx.x * blockDim.x + threadIdx.x;
+            const int y = blockIdx.y * blockDim.y + threadIdx.y;
+
+            if (x < result.cols && y < result.rows)
+            {
+                float image_sum_r_ = (float)(
+                        (image_sum_r.ptr(y + h)[x + w] - image_sum_r.ptr(y)[x + w]) -
+                        (image_sum_r.ptr(y + h)[x] - image_sum_r.ptr(y)[x]));
+                float image_sqsum_r_ = (float)(
+                        (image_sqsum_r.ptr(y + h)[x + w] - image_sqsum_r.ptr(y)[x + w]) -
+                        (image_sqsum_r.ptr(y + h)[x] - image_sqsum_r.ptr(y)[x]));
+                float image_sum_g_ = (float)(
+                        (image_sum_g.ptr(y + h)[x + w] - image_sum_g.ptr(y)[x + w]) -
+                        (image_sum_g.ptr(y + h)[x] - image_sum_g.ptr(y)[x]));
+                float image_sqsum_g_ = (float)(
+                        (image_sqsum_g.ptr(y + h)[x + w] - image_sqsum_g.ptr(y)[x + w]) -
+                        (image_sqsum_g.ptr(y + h)[x] - image_sqsum_g.ptr(y)[x]));
+                float image_sum_b_ = (float)(
+                        (image_sum_b.ptr(y + h)[x + w] - image_sum_b.ptr(y)[x + w]) -
+                        (image_sum_b.ptr(y + h)[x] - image_sum_b.ptr(y)[x]));
+                float image_sqsum_b_ = (float)(
+                        (image_sqsum_b.ptr(y + h)[x + w] - image_sqsum_b.ptr(y)[x + w]) -
+                        (image_sqsum_b.ptr(y + h)[x] - image_sqsum_b.ptr(y)[x]));
+
+                float num = result.ptr(y)[x] - image_sum_r_ * templ_sum_scale_r
+                                             - image_sum_g_ * templ_sum_scale_g
+                                             - image_sum_b_ * templ_sum_scale_b;
+                float denum = sqrtf(templ_sqsum_scale * (image_sqsum_r_ - weight * image_sum_r_ * image_sum_r_
+                                                         + image_sqsum_g_ - weight * image_sum_g_ * image_sum_g_
+                                                         + image_sqsum_b_ - weight * image_sum_b_ * image_sum_b_));
+                result.ptr(y)[x] = normAcc(num, denum);
+            }
+        }
+
+        void matchTemplatePrepared_CCOFF_NORMED_8UC3(
+                    int w, int h,
+                    const PtrStepSz<unsigned int> image_sum_r, const PtrStepSz<unsigned long long> image_sqsum_r,
+                    const PtrStepSz<unsigned int> image_sum_g, const PtrStepSz<unsigned long long> image_sqsum_g,
+                    const PtrStepSz<unsigned int> image_sum_b, const PtrStepSz<unsigned long long> image_sqsum_b,
+                    unsigned int templ_sum_r, unsigned long long templ_sqsum_r,
+                    unsigned int templ_sum_g, unsigned long long templ_sqsum_g,
+                    unsigned int templ_sum_b, unsigned long long templ_sqsum_b,
+                    PtrStepSzf result, cudaStream_t stream)
+        {
+            dim3 threads(32, 8);
+            dim3 grid(divUp(result.cols, threads.x), divUp(result.rows, threads.y));
+
+            float weight = 1.f / (w * h);
+            float templ_sum_scale_r = templ_sum_r * weight;
+            float templ_sum_scale_g = templ_sum_g * weight;
+            float templ_sum_scale_b = templ_sum_b * weight;
+            float templ_sqsum_scale = templ_sqsum_r - weight * templ_sum_r * templ_sum_r
+                                      + templ_sqsum_g - weight * templ_sum_g * templ_sum_g
+                                      + templ_sqsum_b - weight * templ_sum_b * templ_sum_b;
+
+            matchTemplatePreparedKernel_CCOFF_NORMED_8UC3<<<grid, threads, 0, stream>>>(
+                    w, h, weight,
+                    templ_sum_scale_r, templ_sum_scale_g, templ_sum_scale_b,
+                    templ_sqsum_scale,
+                    image_sum_r, image_sqsum_r,
+                    image_sum_g, image_sqsum_g,
+                    image_sum_b, image_sqsum_b,
+                    result);
+            cudaSafeCall( cudaGetLastError() );
+
+            if (stream == 0)
+                cudaSafeCall( cudaDeviceSynchronize() );
+        }
+
+
+
+        __global__ void matchTemplatePreparedKernel_CCOFF_NORMED_8UC4(
+                int w, int h, float weight,
+                float templ_sum_scale_r, float templ_sum_scale_g, float templ_sum_scale_b,
+                float templ_sum_scale_a, float templ_sqsum_scale,
+                const PtrStep<unsigned int> image_sum_r, const PtrStep<unsigned long long> image_sqsum_r,
+                const PtrStep<unsigned int> image_sum_g, const PtrStep<unsigned long long> image_sqsum_g,
+                const PtrStep<unsigned int> image_sum_b, const PtrStep<unsigned long long> image_sqsum_b,
+                const PtrStep<unsigned int> image_sum_a, const PtrStep<unsigned long long> image_sqsum_a,
+                PtrStepSzf result)
+        {
+            const int x = blockIdx.x * blockDim.x + threadIdx.x;
+            const int y = blockIdx.y * blockDim.y + threadIdx.y;
+
+            if (x < result.cols && y < result.rows)
+            {
+                float image_sum_r_ = (float)(
+                        (image_sum_r.ptr(y + h)[x + w] - image_sum_r.ptr(y)[x + w]) -
+                        (image_sum_r.ptr(y + h)[x] - image_sum_r.ptr(y)[x]));
+                float image_sqsum_r_ = (float)(
+                        (image_sqsum_r.ptr(y + h)[x + w] - image_sqsum_r.ptr(y)[x + w]) -
+                        (image_sqsum_r.ptr(y + h)[x] - image_sqsum_r.ptr(y)[x]));
+                float image_sum_g_ = (float)(
+                        (image_sum_g.ptr(y + h)[x + w] - image_sum_g.ptr(y)[x + w]) -
+                        (image_sum_g.ptr(y + h)[x] - image_sum_g.ptr(y)[x]));
+                float image_sqsum_g_ = (float)(
+                        (image_sqsum_g.ptr(y + h)[x + w] - image_sqsum_g.ptr(y)[x + w]) -
+                        (image_sqsum_g.ptr(y + h)[x] - image_sqsum_g.ptr(y)[x]));
+                float image_sum_b_ = (float)(
+                        (image_sum_b.ptr(y + h)[x + w] - image_sum_b.ptr(y)[x + w]) -
+                        (image_sum_b.ptr(y + h)[x] - image_sum_b.ptr(y)[x]));
+                float image_sqsum_b_ = (float)(
+                        (image_sqsum_b.ptr(y + h)[x + w] - image_sqsum_b.ptr(y)[x + w]) -
+                        (image_sqsum_b.ptr(y + h)[x] - image_sqsum_b.ptr(y)[x]));
+                float image_sum_a_ = (float)(
+                        (image_sum_a.ptr(y + h)[x + w] - image_sum_a.ptr(y)[x + w]) -
+                        (image_sum_a.ptr(y + h)[x] - image_sum_a.ptr(y)[x]));
+                float image_sqsum_a_ = (float)(
+                        (image_sqsum_a.ptr(y + h)[x + w] - image_sqsum_a.ptr(y)[x + w]) -
+                        (image_sqsum_a.ptr(y + h)[x] - image_sqsum_a.ptr(y)[x]));
+
+                float num = result.ptr(y)[x] - image_sum_r_ * templ_sum_scale_r - image_sum_g_ * templ_sum_scale_g
+                                             - image_sum_b_ * templ_sum_scale_b - image_sum_a_ * templ_sum_scale_a;
+                float denum = sqrtf(templ_sqsum_scale * (image_sqsum_r_ - weight * image_sum_r_ * image_sum_r_
+                                                         + image_sqsum_g_ - weight * image_sum_g_ * image_sum_g_
+                                                         + image_sqsum_b_ - weight * image_sum_b_ * image_sum_b_
+                                                         + image_sqsum_a_ - weight * image_sum_a_ * image_sum_a_));
+                result.ptr(y)[x] = normAcc(num, denum);
+            }
+        }
+
+        void matchTemplatePrepared_CCOFF_NORMED_8UC4(
+                    int w, int h,
+                    const PtrStepSz<unsigned int> image_sum_r, const PtrStepSz<unsigned long long> image_sqsum_r,
+                    const PtrStepSz<unsigned int> image_sum_g, const PtrStepSz<unsigned long long> image_sqsum_g,
+                    const PtrStepSz<unsigned int> image_sum_b, const PtrStepSz<unsigned long long> image_sqsum_b,
+                    const PtrStepSz<unsigned int> image_sum_a, const PtrStepSz<unsigned long long> image_sqsum_a,
+                    unsigned int templ_sum_r, unsigned long long templ_sqsum_r,
+                    unsigned int templ_sum_g, unsigned long long templ_sqsum_g,
+                    unsigned int templ_sum_b, unsigned long long templ_sqsum_b,
+                    unsigned int templ_sum_a, unsigned long long templ_sqsum_a,
+                    PtrStepSzf result, cudaStream_t stream)
+        {
+            dim3 threads(32, 8);
+            dim3 grid(divUp(result.cols, threads.x), divUp(result.rows, threads.y));
+
+            float weight = 1.f / (w * h);
+            float templ_sum_scale_r = templ_sum_r * weight;
+            float templ_sum_scale_g = templ_sum_g * weight;
+            float templ_sum_scale_b = templ_sum_b * weight;
+            float templ_sum_scale_a = templ_sum_a * weight;
+            float templ_sqsum_scale = templ_sqsum_r - weight * templ_sum_r * templ_sum_r
+                                      + templ_sqsum_g - weight * templ_sum_g * templ_sum_g
+                                      + templ_sqsum_b - weight * templ_sum_b * templ_sum_b
+                                      + templ_sqsum_a - weight * templ_sum_a * templ_sum_a;
+
+            matchTemplatePreparedKernel_CCOFF_NORMED_8UC4<<<grid, threads, 0, stream>>>(
+                    w, h, weight,
+                    templ_sum_scale_r, templ_sum_scale_g, templ_sum_scale_b, templ_sum_scale_a,
+                    templ_sqsum_scale,
+                    image_sum_r, image_sqsum_r,
+                    image_sum_g, image_sqsum_g,
+                    image_sum_b, image_sqsum_b,
+                    image_sum_a, image_sqsum_a,
+                    result);
+            cudaSafeCall( cudaGetLastError() );
+
+            if (stream == 0)
+                cudaSafeCall( cudaDeviceSynchronize() );
+        }
+
+        //////////////////////////////////////////////////////////////////////
+        // normalize
+
+        template <int cn>
+        __global__ void normalizeKernel_8U(
+                int w, int h, const PtrStep<unsigned long long> image_sqsum,
+                unsigned long long templ_sqsum, PtrStepSzf result)
+        {
+            const int x = blockIdx.x * blockDim.x + threadIdx.x;
+            const int y = blockIdx.y * blockDim.y + threadIdx.y;
+
+            if (x < result.cols && y < result.rows)
+            {
+                float image_sqsum_ = (float)(
+                        (image_sqsum.ptr(y + h)[(x + w) * cn] - image_sqsum.ptr(y)[(x + w) * cn]) -
+                        (image_sqsum.ptr(y + h)[x * cn] - image_sqsum.ptr(y)[x * cn]));
+                result.ptr(y)[x] = normAcc(result.ptr(y)[x], sqrtf(image_sqsum_ * templ_sqsum));
+            }
+        }
+
+        void normalize_8U(int w, int h, const PtrStepSz<unsigned long long> image_sqsum,
+                          unsigned long long templ_sqsum, PtrStepSzf result, int cn, cudaStream_t stream)
+        {
+            dim3 threads(32, 8);
+            dim3 grid(divUp(result.cols, threads.x), divUp(result.rows, threads.y));
+
+            switch (cn)
+            {
+            case 1:
+                normalizeKernel_8U<1><<<grid, threads, 0, stream>>>(w, h, image_sqsum, templ_sqsum, result);
+                break;
+            case 2:
+                normalizeKernel_8U<2><<<grid, threads, 0, stream>>>(w, h, image_sqsum, templ_sqsum, result);
+                break;
+            case 3:
+                normalizeKernel_8U<3><<<grid, threads, 0, stream>>>(w, h, image_sqsum, templ_sqsum, result);
+                break;
+            case 4:
+                normalizeKernel_8U<4><<<grid, threads, 0, stream>>>(w, h, image_sqsum, templ_sqsum, result);
+                break;
+            }
+
+            cudaSafeCall( cudaGetLastError() );
+
+            if (stream == 0)
+                cudaSafeCall( cudaDeviceSynchronize() );
+        }
+
+        //////////////////////////////////////////////////////////////////////
+        // extractFirstChannel
+
+        template <int cn>
+        __global__ void extractFirstChannel_32F(const PtrStepb image, PtrStepSzf result)
+        {
+            typedef typename TypeVec<float, cn>::vec_type Typef;
+
+            int x = blockDim.x * blockIdx.x + threadIdx.x;
+            int y = blockDim.y * blockIdx.y + threadIdx.y;
+
+            if (x < result.cols && y < result.rows)
+            {
+                Typef val = ((const Typef*)image.ptr(y))[x];
+                result.ptr(y)[x] = first(val);
+            }
+        }
+
+        void extractFirstChannel_32F(const PtrStepSzb image, PtrStepSzf result, int cn, cudaStream_t stream)
+        {
+            dim3 threads(32, 8);
+            dim3 grid(divUp(result.cols, threads.x), divUp(result.rows, threads.y));
+
+            switch (cn)
+            {
+            case 1:
+                extractFirstChannel_32F<1><<<grid, threads, 0, stream>>>(image, result);
+                break;
+            case 2:
+                extractFirstChannel_32F<2><<<grid, threads, 0, stream>>>(image, result);
+                break;
+            case 3:
+                extractFirstChannel_32F<3><<<grid, threads, 0, stream>>>(image, result);
+                break;
+            case 4:
+                extractFirstChannel_32F<4><<<grid, threads, 0, stream>>>(image, result);
+                break;
+            }
+            cudaSafeCall( cudaGetLastError() );
+
+            if (stream == 0)
+                cudaSafeCall( cudaDeviceSynchronize() );
+        }
+    } //namespace match_template
+}}} // namespace cv { namespace gpu { namespace device
+
+
 #endif /* CUDA_DISABLER */