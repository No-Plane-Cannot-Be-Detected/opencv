--- conflicted
+++ resolved
@@ -1,446 +1,442 @@
-<<<<<<< HEAD
-#pragma warning (disable : 4408 4201 4100)
-=======
-#if defined _MSC_VER && _MSC_VER >= 1200
-# pragma warning (disable : 4408 4201 4100)
-#endif
-
-#if !defined CUDA_DISABLER
->>>>>>> f4e33ea0
-
-#include <cstdio>
-
-#include "NCV.hpp"
-#include "NCVHaarObjectDetection.hpp"
-
-#include "TestIntegralImage.h"
-#include "TestIntegralImageSquared.h"
-#include "TestRectStdDev.h"
-#include "TestResize.h"
-#include "TestCompact.h"
-#include "TestTranspose.h"
-
-#include "TestDrawRects.h"
-#include "TestHypothesesGrow.h"
-#include "TestHypothesesFilter.h"
-#include "TestHaarCascadeLoader.h"
-#include "TestHaarCascadeApplication.h"
-
-#include "NCVAutoTestLister.hpp"
-#include "NCVTestSourceProvider.hpp"
-
-#include <main_test_nvidia.h>
-
-static std::string path;
-
-namespace {
-
-template <class T_in, class T_out>
-void generateIntegralTests(NCVAutoTestLister &testLister,
-                           NCVTestSourceProvider<T_in> &src,
-                           Ncv32u maxWidth, Ncv32u maxHeight)
-{
-    for (Ncv32f _i=1.0; _i<maxWidth; _i*=1.2f)
-    {
-        Ncv32u i = (Ncv32u)_i;
-        char testName[80];
-        sprintf(testName, "LinIntImgW%dH%d", i, 2);
-        testLister.add(new TestIntegralImage<T_in, T_out>(testName, src, i, 2));
-    }
-    for (Ncv32f _i=1.0; _i<maxHeight; _i*=1.2f)
-    {
-        Ncv32u i = (Ncv32u)_i;
-        char testName[80];
-        sprintf(testName, "LinIntImgW%dH%d", 2, i);
-        testLister.add(new TestIntegralImage<T_in, T_out>(testName, src, 2, i));
-    }
-
-    testLister.add(new TestIntegralImage<T_in, T_out>("LinIntImg_VGA", src, 640, 480));
-}
-
-void generateSquaredIntegralTests(NCVAutoTestLister &testLister, NCVTestSourceProvider<Ncv8u> &src,
-                                  Ncv32u maxWidth, Ncv32u maxHeight)
-{
-    for (Ncv32f _i=1.0; _i<maxWidth; _i*=1.2f)
-    {
-        Ncv32u i = (Ncv32u)_i;
-        char testName[80];
-        sprintf(testName, "SqIntImgW%dH%d", i, 32);
-        testLister.add(new TestIntegralImageSquared(testName, src, i, 32));
-    }
-    for (Ncv32f _i=1.0; _i<maxHeight; _i*=1.2f)
-    {
-        Ncv32u i = (Ncv32u)_i;
-        char testName[80];
-        sprintf(testName, "SqIntImgW%dH%d", 32, i);
-        testLister.add(new TestIntegralImageSquared(testName, src, 32, i));
-    }
-
-    testLister.add(new TestIntegralImageSquared("SqLinIntImg_VGA", src, 640, 480));
-}
-
-void generateRectStdDevTests(NCVAutoTestLister &testLister, NCVTestSourceProvider<Ncv8u> &src,
-                             Ncv32u maxWidth, Ncv32u maxHeight)
-{
-    NcvRect32u rect(1,1,18,18);
-
-    for (Ncv32f _i=32; _i<maxHeight/2 && _i < maxWidth/2; _i*=1.2f)
-    {
-        Ncv32u i = (Ncv32u)_i;
-        char testName[80];
-        sprintf(testName, "RectStdDevW%dH%d", i*2, i);
-        testLister.add(new TestRectStdDev(testName, src, i*2, i, rect, 1, true));
-        testLister.add(new TestRectStdDev(testName, src, i*2, i, rect, 1.5, false));
-        testLister.add(new TestRectStdDev(testName, src, i-1, i*2-1, rect, 1, false));
-        testLister.add(new TestRectStdDev(testName, src, i-1, i*2-1, rect, 2.5, true));
-    }
-
-    testLister.add(new TestRectStdDev("RectStdDev_VGA", src, 640, 480, rect, 1, true));
-}
-
-template <class T>
-void generateResizeTests(NCVAutoTestLister &testLister, NCVTestSourceProvider<T> &src)
-{
-    for (Ncv32u i=1; i<480; i+=3)
-    {
-        char testName[80];
-        sprintf(testName, "TestResize_VGA_s%d", i);
-        testLister.add(new TestResize<T>(testName, src, 640, 480, i, true));
-        testLister.add(new TestResize<T>(testName, src, 640, 480, i, false));
-    }
-
-    for (Ncv32u i=1; i<1080; i+=5)
-    {
-        char testName[80];
-        sprintf(testName, "TestResize_1080_s%d", i);
-        testLister.add(new TestResize<T>(testName, src, 1920, 1080, i, true));
-        testLister.add(new TestResize<T>(testName, src, 1920, 1080, i, false));
-    }
-}
-
-void generateNPPSTVectorTests(NCVAutoTestLister &testLister, NCVTestSourceProvider<Ncv32u> &src, Ncv32u maxLength)
-{
-    //compaction
-    for (Ncv32f _i=256.0; _i<maxLength; _i*=1.1f)
-    {
-        Ncv32u i = (Ncv32u)_i;
-        char testName[80];
-        sprintf(testName, "Compaction%d", i);
-        testLister.add(new TestCompact(testName, src, i, 0xFFFFFFFF, 30));
-    }
-    for (Ncv32u i=1; i<260; i++)
-    {
-        char testName[80];
-        sprintf(testName, "Compaction%d", i);
-        testLister.add(new TestCompact(testName, src, i, 0xC001C0DE, 70));
-        testLister.add(new TestCompact(testName, src, i, 0xC001C0DE, 0));
-        testLister.add(new TestCompact(testName, src, i, 0xC001C0DE, 100));
-    }
-    for (Ncv32u i=256*256-256; i<256*256+257; i++)
-    {
-        char testName[80];
-        sprintf(testName, "Compaction%d", i);
-        testLister.add(new TestCompact(testName, src, i, 0xFFFFFFFF, 40));
-    }
-    for (Ncv32u i=256*256*256-10; i<256*256*256+10; i++)
-    {
-        char testName[80];
-        sprintf(testName, "Compaction%d", i);
-        testLister.add(new TestCompact(testName, src, i, 0x00000000, 2));
-    }
-}
-
-
-template <class T>
-void generateTransposeTests(NCVAutoTestLister &testLister, NCVTestSourceProvider<T> &src)
-{
-    for (int i=2; i<64; i+=4)
-    {
-        for (int j=2; j<64; j+=4)
-        {
-            char testName[80];
-            sprintf(testName, "TestTranspose_%dx%d", i, j);
-            testLister.add(new TestTranspose<T>(testName, src, i, j));
-        }
-    }
-
-    for (int i=1; i<128; i+=1)
-    {
-        for (int j=1; j<2; j+=1)
-        {
-            char testName[80];
-            sprintf(testName, "TestTranspose_%dx%d", i, j);
-            testLister.add(new TestTranspose<T>(testName, src, i, j));
-        }
-    }
-
-    testLister.add(new TestTranspose<T>("TestTranspose_VGA", src, 640, 480));
-    testLister.add(new TestTranspose<T>("TestTranspose_HD1080", src, 1920, 1080));
-
-    //regression tests
-    testLister.add(new TestTranspose<T>("TestTranspose_reg_0", src, 1072, 375));
-}
-
-template <class T>
-void generateDrawRectsTests(NCVAutoTestLister &testLister,
-                            NCVTestSourceProvider<T> &src,
-                            NCVTestSourceProvider<Ncv32u> &src32u,
-                            Ncv32u maxWidth, Ncv32u maxHeight)
-{
-    for (Ncv32f _i=16.0; _i<maxWidth; _i*=1.1f)
-    {
-        Ncv32u i = (Ncv32u)_i;
-        Ncv32u j = maxHeight * i / maxWidth;
-        if (!j) continue;
-        char testName[80];
-        sprintf(testName, "DrawRectsW%dH%d", i, j);
-
-        if (sizeof(T) == sizeof(Ncv32u))
-        {
-            testLister.add(new TestDrawRects<T>(testName, src, src32u, i, j, i*j/1000+1, (T)0xFFFFFFFF));
-        }
-        else if (sizeof(T) == sizeof(Ncv8u))
-        {
-            testLister.add(new TestDrawRects<T>(testName, src, src32u, i, j, i*j/1000+1, (T)0xFF));
-        }
-        else
-        {
-            ncvAssertPrintCheck(false, "Attempted to instantiate non-existing DrawRects test suite");
-        }
-    }
-
-    //test VGA
-    testLister.add(new TestDrawRects<T>("DrawRects_VGA", src, src32u, 640, 480, 640*480/1000, (T)0xFF));
-}
-
-void generateVectorTests(NCVAutoTestLister &testLister, NCVTestSourceProvider<Ncv32u> &src, Ncv32u maxLength)
-{
-    //growth
-    for (Ncv32f _i=10.0; _i<maxLength; _i*=1.1f)
-    {
-        Ncv32u i = (Ncv32u)_i;
-        char testName[80];
-        sprintf(testName, "VectorGrow%d", i);
-        testLister.add(new TestHypothesesGrow(testName, src, 20, 20, 2.2f, i, i/2, i, i/4));
-        testLister.add(new TestHypothesesGrow(testName, src, 10, 42, 1.2f, i, i, i, 0));
-    }
-    testLister.add(new TestHypothesesGrow("VectorGrow01b", src, 10, 42, 1.2f, 10, 0, 10, 1));
-    testLister.add(new TestHypothesesGrow("VectorGrow11b", src, 10, 42, 1.2f, 10, 1, 10, 1));
-    testLister.add(new TestHypothesesGrow("VectorGrow10b", src, 10, 42, 1.2f, 10, 1, 10, 0));
-    testLister.add(new TestHypothesesGrow("VectorGrow00b", src, 10, 42, 1.2f, 10, 0, 10, 0));
-}
-
-void generateHypothesesFiltrationTests(NCVAutoTestLister &testLister, NCVTestSourceProvider<Ncv32u> &src, Ncv32u maxLength)
-{
-    for (Ncv32f _i=1.0; _i<maxLength; _i*=1.1f)
-    {
-        Ncv32u i = (Ncv32u)_i;
-        char testName[80];
-        sprintf(testName, "HypFilter%d", i);
-        testLister.add(new TestHypothesesFilter(testName, src, i, 3, 0.2f));
-        testLister.add(new TestHypothesesFilter(testName, src, i, 0, 0.2f));
-        testLister.add(new TestHypothesesFilter(testName, src, i, 1, 0.1f));
-    }
-}
-
-
-void generateHaarLoaderTests(NCVAutoTestLister &testLister)
-{
-    testLister.add(new TestHaarCascadeLoader("haarcascade_eye.xml", path + "haarcascade_eye.xml"));
-    testLister.add(new TestHaarCascadeLoader("haarcascade_frontalface_alt.xml", path + "haarcascade_frontalface_alt.xml"));
-    testLister.add(new TestHaarCascadeLoader("haarcascade_frontalface_alt2.xml", path + "haarcascade_frontalface_alt2.xml"));
-    testLister.add(new TestHaarCascadeLoader("haarcascade_frontalface_alt_tree.xml", path + "haarcascade_frontalface_alt_tree.xml"));
-    testLister.add(new TestHaarCascadeLoader("haarcascade_eye_tree_eyeglasses.xml", path + "haarcascade_eye_tree_eyeglasses.xml"));
-}
-
-void generateHaarApplicationTests(NCVAutoTestLister &testLister, NCVTestSourceProvider<Ncv8u> &src,
-                                  Ncv32u maxWidth, Ncv32u maxHeight)
-{
-    (void)maxHeight;
-    for (Ncv32u i=20; i<512; i+=11)
-    {
-        for (Ncv32u j=20; j<128; j+=5)
-        {
-            char testName[80];
-            sprintf(testName, "HaarAppl%d_%d", i, j);
-            testLister.add(new TestHaarCascadeApplication(testName, src, path + "haarcascade_frontalface_alt.xml", j, i));
-        }
-    }
-    for (Ncv32f _i=20.0; _i<maxWidth; _i*=1.1f)
-    {
-        Ncv32u i = (Ncv32u)_i;
-        char testName[80];
-        sprintf(testName, "HaarAppl%d", i);
-        testLister.add(new TestHaarCascadeApplication(testName, src, path + "haarcascade_frontalface_alt.xml", i, i));
-    }
-}
-
-static void devNullOutput(const std::string& msg)
-{
-    (void)msg;
-}
-
-bool nvidia_NPPST_Integral_Image(const std::string& test_data_path, OutputLevel outputLevel)
-{
-    path = test_data_path.c_str();
-    ncvSetDebugOutputHandler(devNullOutput);
-
-    NCVAutoTestLister testListerII("NPPST Integral Image", outputLevel);
-
-    NCVTestSourceProvider<Ncv8u> testSrcRandom_8u(2010, 0, 255, 4096, 4096);
-    NCVTestSourceProvider<Ncv32f> testSrcRandom_32f(2010, -1.0f, 1.0f, 4096, 4096);
-
-    generateIntegralTests<Ncv8u, Ncv32u>(testListerII, testSrcRandom_8u, 4096, 4096);
-    generateIntegralTests<Ncv32f, Ncv32f>(testListerII, testSrcRandom_32f, 4096, 4096);
-
-    return testListerII.invoke();
-}
-
-}
-
-bool nvidia_NPPST_Squared_Integral_Image(const std::string& test_data_path, OutputLevel outputLevel)
-{
-    path = test_data_path;
-    ncvSetDebugOutputHandler(devNullOutput);
-
-    NCVAutoTestLister testListerSII("NPPST Squared Integral Image", outputLevel);
-
-    NCVTestSourceProvider<Ncv8u> testSrcRandom_8u(2010, 0, 255, 4096, 4096);
-
-    generateSquaredIntegralTests(testListerSII, testSrcRandom_8u, 4096, 4096);
-
-    return testListerSII.invoke();
-}
-
-bool nvidia_NPPST_RectStdDev(const std::string& test_data_path, OutputLevel outputLevel)
-{
-    path = test_data_path;
-    ncvSetDebugOutputHandler(devNullOutput);
-
-    NCVAutoTestLister testListerRStdDev("NPPST RectStdDev", outputLevel);
-
-    NCVTestSourceProvider<Ncv8u> testSrcRandom_8u(2010, 0, 255, 4096, 4096);
-
-    generateRectStdDevTests(testListerRStdDev, testSrcRandom_8u, 4096, 4096);
-
-    return testListerRStdDev.invoke();
-}
-
-bool nvidia_NPPST_Resize(const std::string& test_data_path, OutputLevel outputLevel)
-{
-    path = test_data_path;
-    ncvSetDebugOutputHandler(devNullOutput);
-
-    NCVAutoTestLister testListerResize("NPPST Resize", outputLevel);
-
-    NCVTestSourceProvider<Ncv32u> testSrcRandom_32u(2010, 0, 0xFFFFFFFF, 4096, 4096);
-    NCVTestSourceProvider<Ncv64u> testSrcRandom_64u(2010, 0, -1, 4096, 4096);
-
-    generateResizeTests(testListerResize, testSrcRandom_32u);
-    generateResizeTests(testListerResize, testSrcRandom_64u);
-
-    return testListerResize.invoke();
-}
-
-bool nvidia_NPPST_Vector_Operations(const std::string& test_data_path, OutputLevel outputLevel)
-{
-    path = test_data_path;
-    ncvSetDebugOutputHandler(devNullOutput);
-
-    NCVAutoTestLister testListerNPPSTVectorOperations("NPPST Vector Operations", outputLevel);
-
-    NCVTestSourceProvider<Ncv32u> testSrcRandom_32u(2010, 0, 0xFFFFFFFF, 4096, 4096);
-
-    generateNPPSTVectorTests(testListerNPPSTVectorOperations, testSrcRandom_32u, 4096*4096);
-
-    return testListerNPPSTVectorOperations.invoke();
-}
-
-bool nvidia_NPPST_Transpose(const std::string& test_data_path, OutputLevel outputLevel)
-{
-    path = test_data_path;
-    ncvSetDebugOutputHandler(devNullOutput);
-
-    NCVAutoTestLister testListerTranspose("NPPST Transpose", outputLevel);
-
-    NCVTestSourceProvider<Ncv32u> testSrcRandom_32u(2010, 0, 0xFFFFFFFF, 4096, 4096);
-    NCVTestSourceProvider<Ncv64u> testSrcRandom_64u(2010, 0, -1, 4096, 4096);
-
-    generateTransposeTests(testListerTranspose, testSrcRandom_32u);
-    generateTransposeTests(testListerTranspose, testSrcRandom_64u);
-
-    return testListerTranspose.invoke();
-}
-
-bool nvidia_NCV_Vector_Operations(const std::string& test_data_path, OutputLevel outputLevel)
-{
-    path = test_data_path;
-    ncvSetDebugOutputHandler(devNullOutput);
-
-    NCVAutoTestLister testListerVectorOperations("Vector Operations", outputLevel);
-
-    NCVTestSourceProvider<Ncv32u> testSrcRandom_32u(2010, 0, 0xFFFFFFFF, 4096, 4096);
-
-    generateVectorTests(testListerVectorOperations, testSrcRandom_32u, 4096*4096);
-
-    return testListerVectorOperations.invoke();
-
-}
-
-bool nvidia_NCV_Haar_Cascade_Loader(const std::string& test_data_path, OutputLevel outputLevel)
-{
-    path = test_data_path;
-    ncvSetDebugOutputHandler(devNullOutput);
-
-    NCVAutoTestLister testListerHaarLoader("Haar Cascade Loader", outputLevel);
-
-    generateHaarLoaderTests(testListerHaarLoader);
-
-    return testListerHaarLoader.invoke();
-}
-
-bool nvidia_NCV_Haar_Cascade_Application(const std::string& test_data_path, OutputLevel outputLevel)
-{
-    path = test_data_path;
-    ncvSetDebugOutputHandler(devNullOutput);
-
-    NCVAutoTestLister testListerHaarAppl("Haar Cascade Application", outputLevel);
-
-    NCVTestSourceProvider<Ncv8u> testSrcFacesVGA_8u(path + "group_1_640x480_VGA.pgm");
-
-    generateHaarApplicationTests(testListerHaarAppl, testSrcFacesVGA_8u, 1280, 720);
-
-    return testListerHaarAppl.invoke();
-}
-
-bool nvidia_NCV_Hypotheses_Filtration(const std::string& test_data_path, OutputLevel outputLevel)
-{
-    path = test_data_path;
-    ncvSetDebugOutputHandler(devNullOutput);
-
-    NCVAutoTestLister testListerHypFiltration("Hypotheses Filtration", outputLevel);
-
-    NCVTestSourceProvider<Ncv32u> testSrcRandom_32u(2010, 0, 0xFFFFFFFF, 4096, 4096);
-
-    generateHypothesesFiltrationTests(testListerHypFiltration, testSrcRandom_32u, 1024);
-
-    return testListerHypFiltration.invoke();
-}
-
-bool nvidia_NCV_Visualization(const std::string& test_data_path, OutputLevel outputLevel)
-{
-    path = test_data_path;
-    ncvSetDebugOutputHandler(devNullOutput);
-
-    NCVAutoTestLister testListerVisualize("Visualization", outputLevel);
-
-    NCVTestSourceProvider<Ncv8u> testSrcRandom_8u(2010, 0, 255, 4096, 4096);
-    NCVTestSourceProvider<Ncv32u> testSrcRandom_32u(2010, 0, RAND_MAX, 4096, 4096);
-
-    generateDrawRectsTests(testListerVisualize, testSrcRandom_8u, testSrcRandom_32u, 4096, 4096);
-    generateDrawRectsTests(testListerVisualize, testSrcRandom_32u, testSrcRandom_32u, 4096, 4096);
-
-    return testListerVisualize.invoke();
-}
-
+#if defined _MSC_VER && _MSC_VER >= 1200
+# pragma warning (disable : 4408 4201 4100)
+#endif
+
+#if !defined CUDA_DISABLER
+
+#include <cstdio>
+
+#include "NCV.hpp"
+#include "NCVHaarObjectDetection.hpp"
+
+#include "TestIntegralImage.h"
+#include "TestIntegralImageSquared.h"
+#include "TestRectStdDev.h"
+#include "TestResize.h"
+#include "TestCompact.h"
+#include "TestTranspose.h"
+
+#include "TestDrawRects.h"
+#include "TestHypothesesGrow.h"
+#include "TestHypothesesFilter.h"
+#include "TestHaarCascadeLoader.h"
+#include "TestHaarCascadeApplication.h"
+
+#include "NCVAutoTestLister.hpp"
+#include "NCVTestSourceProvider.hpp"
+
+#include <main_test_nvidia.h>
+
+static std::string path;
+
+namespace {
+
+template <class T_in, class T_out>
+void generateIntegralTests(NCVAutoTestLister &testLister,
+                           NCVTestSourceProvider<T_in> &src,
+                           Ncv32u maxWidth, Ncv32u maxHeight)
+{
+    for (Ncv32f _i=1.0; _i<maxWidth; _i*=1.2f)
+    {
+        Ncv32u i = (Ncv32u)_i;
+        char testName[80];
+        sprintf(testName, "LinIntImgW%dH%d", i, 2);
+        testLister.add(new TestIntegralImage<T_in, T_out>(testName, src, i, 2));
+    }
+    for (Ncv32f _i=1.0; _i<maxHeight; _i*=1.2f)
+    {
+        Ncv32u i = (Ncv32u)_i;
+        char testName[80];
+        sprintf(testName, "LinIntImgW%dH%d", 2, i);
+        testLister.add(new TestIntegralImage<T_in, T_out>(testName, src, 2, i));
+    }
+
+    testLister.add(new TestIntegralImage<T_in, T_out>("LinIntImg_VGA", src, 640, 480));
+}
+
+void generateSquaredIntegralTests(NCVAutoTestLister &testLister, NCVTestSourceProvider<Ncv8u> &src,
+                                  Ncv32u maxWidth, Ncv32u maxHeight)
+{
+    for (Ncv32f _i=1.0; _i<maxWidth; _i*=1.2f)
+    {
+        Ncv32u i = (Ncv32u)_i;
+        char testName[80];
+        sprintf(testName, "SqIntImgW%dH%d", i, 32);
+        testLister.add(new TestIntegralImageSquared(testName, src, i, 32));
+    }
+    for (Ncv32f _i=1.0; _i<maxHeight; _i*=1.2f)
+    {
+        Ncv32u i = (Ncv32u)_i;
+        char testName[80];
+        sprintf(testName, "SqIntImgW%dH%d", 32, i);
+        testLister.add(new TestIntegralImageSquared(testName, src, 32, i));
+    }
+
+    testLister.add(new TestIntegralImageSquared("SqLinIntImg_VGA", src, 640, 480));
+}
+
+void generateRectStdDevTests(NCVAutoTestLister &testLister, NCVTestSourceProvider<Ncv8u> &src,
+                             Ncv32u maxWidth, Ncv32u maxHeight)
+{
+    NcvRect32u rect(1,1,18,18);
+
+    for (Ncv32f _i=32; _i<maxHeight/2 && _i < maxWidth/2; _i*=1.2f)
+    {
+        Ncv32u i = (Ncv32u)_i;
+        char testName[80];
+        sprintf(testName, "RectStdDevW%dH%d", i*2, i);
+        testLister.add(new TestRectStdDev(testName, src, i*2, i, rect, 1, true));
+        testLister.add(new TestRectStdDev(testName, src, i*2, i, rect, 1.5, false));
+        testLister.add(new TestRectStdDev(testName, src, i-1, i*2-1, rect, 1, false));
+        testLister.add(new TestRectStdDev(testName, src, i-1, i*2-1, rect, 2.5, true));
+    }
+
+    testLister.add(new TestRectStdDev("RectStdDev_VGA", src, 640, 480, rect, 1, true));
+}
+
+template <class T>
+void generateResizeTests(NCVAutoTestLister &testLister, NCVTestSourceProvider<T> &src)
+{
+    for (Ncv32u i=1; i<480; i+=3)
+    {
+        char testName[80];
+        sprintf(testName, "TestResize_VGA_s%d", i);
+        testLister.add(new TestResize<T>(testName, src, 640, 480, i, true));
+        testLister.add(new TestResize<T>(testName, src, 640, 480, i, false));
+    }
+
+    for (Ncv32u i=1; i<1080; i+=5)
+    {
+        char testName[80];
+        sprintf(testName, "TestResize_1080_s%d", i);
+        testLister.add(new TestResize<T>(testName, src, 1920, 1080, i, true));
+        testLister.add(new TestResize<T>(testName, src, 1920, 1080, i, false));
+    }
+}
+
+void generateNPPSTVectorTests(NCVAutoTestLister &testLister, NCVTestSourceProvider<Ncv32u> &src, Ncv32u maxLength)
+{
+    //compaction
+    for (Ncv32f _i=256.0; _i<maxLength; _i*=1.1f)
+    {
+        Ncv32u i = (Ncv32u)_i;
+        char testName[80];
+        sprintf(testName, "Compaction%d", i);
+        testLister.add(new TestCompact(testName, src, i, 0xFFFFFFFF, 30));
+    }
+    for (Ncv32u i=1; i<260; i++)
+    {
+        char testName[80];
+        sprintf(testName, "Compaction%d", i);
+        testLister.add(new TestCompact(testName, src, i, 0xC001C0DE, 70));
+        testLister.add(new TestCompact(testName, src, i, 0xC001C0DE, 0));
+        testLister.add(new TestCompact(testName, src, i, 0xC001C0DE, 100));
+    }
+    for (Ncv32u i=256*256-256; i<256*256+257; i++)
+    {
+        char testName[80];
+        sprintf(testName, "Compaction%d", i);
+        testLister.add(new TestCompact(testName, src, i, 0xFFFFFFFF, 40));
+    }
+    for (Ncv32u i=256*256*256-10; i<256*256*256+10; i++)
+    {
+        char testName[80];
+        sprintf(testName, "Compaction%d", i);
+        testLister.add(new TestCompact(testName, src, i, 0x00000000, 2));
+    }
+}
+
+
+template <class T>
+void generateTransposeTests(NCVAutoTestLister &testLister, NCVTestSourceProvider<T> &src)
+{
+    for (int i=2; i<64; i+=4)
+    {
+        for (int j=2; j<64; j+=4)
+        {
+            char testName[80];
+            sprintf(testName, "TestTranspose_%dx%d", i, j);
+            testLister.add(new TestTranspose<T>(testName, src, i, j));
+        }
+    }
+
+    for (int i=1; i<128; i+=1)
+    {
+        for (int j=1; j<2; j+=1)
+        {
+            char testName[80];
+            sprintf(testName, "TestTranspose_%dx%d", i, j);
+            testLister.add(new TestTranspose<T>(testName, src, i, j));
+        }
+    }
+
+    testLister.add(new TestTranspose<T>("TestTranspose_VGA", src, 640, 480));
+    testLister.add(new TestTranspose<T>("TestTranspose_HD1080", src, 1920, 1080));
+
+    //regression tests
+    testLister.add(new TestTranspose<T>("TestTranspose_reg_0", src, 1072, 375));
+}
+
+template <class T>
+void generateDrawRectsTests(NCVAutoTestLister &testLister,
+                            NCVTestSourceProvider<T> &src,
+                            NCVTestSourceProvider<Ncv32u> &src32u,
+                            Ncv32u maxWidth, Ncv32u maxHeight)
+{
+    for (Ncv32f _i=16.0; _i<maxWidth; _i*=1.1f)
+    {
+        Ncv32u i = (Ncv32u)_i;
+        Ncv32u j = maxHeight * i / maxWidth;
+        if (!j) continue;
+        char testName[80];
+        sprintf(testName, "DrawRectsW%dH%d", i, j);
+
+        if (sizeof(T) == sizeof(Ncv32u))
+        {
+            testLister.add(new TestDrawRects<T>(testName, src, src32u, i, j, i*j/1000+1, (T)0xFFFFFFFF));
+        }
+        else if (sizeof(T) == sizeof(Ncv8u))
+        {
+            testLister.add(new TestDrawRects<T>(testName, src, src32u, i, j, i*j/1000+1, (T)0xFF));
+        }
+        else
+        {
+            ncvAssertPrintCheck(false, "Attempted to instantiate non-existing DrawRects test suite");
+        }
+    }
+
+    //test VGA
+    testLister.add(new TestDrawRects<T>("DrawRects_VGA", src, src32u, 640, 480, 640*480/1000, (T)0xFF));
+}
+
+void generateVectorTests(NCVAutoTestLister &testLister, NCVTestSourceProvider<Ncv32u> &src, Ncv32u maxLength)
+{
+    //growth
+    for (Ncv32f _i=10.0; _i<maxLength; _i*=1.1f)
+    {
+        Ncv32u i = (Ncv32u)_i;
+        char testName[80];
+        sprintf(testName, "VectorGrow%d", i);
+        testLister.add(new TestHypothesesGrow(testName, src, 20, 20, 2.2f, i, i/2, i, i/4));
+        testLister.add(new TestHypothesesGrow(testName, src, 10, 42, 1.2f, i, i, i, 0));
+    }
+    testLister.add(new TestHypothesesGrow("VectorGrow01b", src, 10, 42, 1.2f, 10, 0, 10, 1));
+    testLister.add(new TestHypothesesGrow("VectorGrow11b", src, 10, 42, 1.2f, 10, 1, 10, 1));
+    testLister.add(new TestHypothesesGrow("VectorGrow10b", src, 10, 42, 1.2f, 10, 1, 10, 0));
+    testLister.add(new TestHypothesesGrow("VectorGrow00b", src, 10, 42, 1.2f, 10, 0, 10, 0));
+}
+
+void generateHypothesesFiltrationTests(NCVAutoTestLister &testLister, NCVTestSourceProvider<Ncv32u> &src, Ncv32u maxLength)
+{
+    for (Ncv32f _i=1.0; _i<maxLength; _i*=1.1f)
+    {
+        Ncv32u i = (Ncv32u)_i;
+        char testName[80];
+        sprintf(testName, "HypFilter%d", i);
+        testLister.add(new TestHypothesesFilter(testName, src, i, 3, 0.2f));
+        testLister.add(new TestHypothesesFilter(testName, src, i, 0, 0.2f));
+        testLister.add(new TestHypothesesFilter(testName, src, i, 1, 0.1f));
+    }
+}
+
+
+void generateHaarLoaderTests(NCVAutoTestLister &testLister)
+{
+    testLister.add(new TestHaarCascadeLoader("haarcascade_eye.xml", path + "haarcascade_eye.xml"));
+    testLister.add(new TestHaarCascadeLoader("haarcascade_frontalface_alt.xml", path + "haarcascade_frontalface_alt.xml"));
+    testLister.add(new TestHaarCascadeLoader("haarcascade_frontalface_alt2.xml", path + "haarcascade_frontalface_alt2.xml"));
+    testLister.add(new TestHaarCascadeLoader("haarcascade_frontalface_alt_tree.xml", path + "haarcascade_frontalface_alt_tree.xml"));
+    testLister.add(new TestHaarCascadeLoader("haarcascade_eye_tree_eyeglasses.xml", path + "haarcascade_eye_tree_eyeglasses.xml"));
+}
+
+void generateHaarApplicationTests(NCVAutoTestLister &testLister, NCVTestSourceProvider<Ncv8u> &src,
+                                  Ncv32u maxWidth, Ncv32u maxHeight)
+{
+    (void)maxHeight;
+    for (Ncv32u i=20; i<512; i+=11)
+    {
+        for (Ncv32u j=20; j<128; j+=5)
+        {
+            char testName[80];
+            sprintf(testName, "HaarAppl%d_%d", i, j);
+            testLister.add(new TestHaarCascadeApplication(testName, src, path + "haarcascade_frontalface_alt.xml", j, i));
+        }
+    }
+    for (Ncv32f _i=20.0; _i<maxWidth; _i*=1.1f)
+    {
+        Ncv32u i = (Ncv32u)_i;
+        char testName[80];
+        sprintf(testName, "HaarAppl%d", i);
+        testLister.add(new TestHaarCascadeApplication(testName, src, path + "haarcascade_frontalface_alt.xml", i, i));
+    }
+}
+
+static void devNullOutput(const std::string& msg)
+{
+    (void)msg;
+}
+
+bool nvidia_NPPST_Integral_Image(const std::string& test_data_path, OutputLevel outputLevel)
+{
+    path = test_data_path.c_str();
+    ncvSetDebugOutputHandler(devNullOutput);
+
+    NCVAutoTestLister testListerII("NPPST Integral Image", outputLevel);
+
+    NCVTestSourceProvider<Ncv8u> testSrcRandom_8u(2010, 0, 255, 4096, 4096);
+    NCVTestSourceProvider<Ncv32f> testSrcRandom_32f(2010, -1.0f, 1.0f, 4096, 4096);
+
+    generateIntegralTests<Ncv8u, Ncv32u>(testListerII, testSrcRandom_8u, 4096, 4096);
+    generateIntegralTests<Ncv32f, Ncv32f>(testListerII, testSrcRandom_32f, 4096, 4096);
+
+    return testListerII.invoke();
+}
+
+}
+
+bool nvidia_NPPST_Squared_Integral_Image(const std::string& test_data_path, OutputLevel outputLevel)
+{
+    path = test_data_path;
+    ncvSetDebugOutputHandler(devNullOutput);
+
+    NCVAutoTestLister testListerSII("NPPST Squared Integral Image", outputLevel);
+
+    NCVTestSourceProvider<Ncv8u> testSrcRandom_8u(2010, 0, 255, 4096, 4096);
+
+    generateSquaredIntegralTests(testListerSII, testSrcRandom_8u, 4096, 4096);
+
+    return testListerSII.invoke();
+}
+
+bool nvidia_NPPST_RectStdDev(const std::string& test_data_path, OutputLevel outputLevel)
+{
+    path = test_data_path;
+    ncvSetDebugOutputHandler(devNullOutput);
+
+    NCVAutoTestLister testListerRStdDev("NPPST RectStdDev", outputLevel);
+
+    NCVTestSourceProvider<Ncv8u> testSrcRandom_8u(2010, 0, 255, 4096, 4096);
+
+    generateRectStdDevTests(testListerRStdDev, testSrcRandom_8u, 4096, 4096);
+
+    return testListerRStdDev.invoke();
+}
+
+bool nvidia_NPPST_Resize(const std::string& test_data_path, OutputLevel outputLevel)
+{
+    path = test_data_path;
+    ncvSetDebugOutputHandler(devNullOutput);
+
+    NCVAutoTestLister testListerResize("NPPST Resize", outputLevel);
+
+    NCVTestSourceProvider<Ncv32u> testSrcRandom_32u(2010, 0, 0xFFFFFFFF, 4096, 4096);
+    NCVTestSourceProvider<Ncv64u> testSrcRandom_64u(2010, 0, -1, 4096, 4096);
+
+    generateResizeTests(testListerResize, testSrcRandom_32u);
+    generateResizeTests(testListerResize, testSrcRandom_64u);
+
+    return testListerResize.invoke();
+}
+
+bool nvidia_NPPST_Vector_Operations(const std::string& test_data_path, OutputLevel outputLevel)
+{
+    path = test_data_path;
+    ncvSetDebugOutputHandler(devNullOutput);
+
+    NCVAutoTestLister testListerNPPSTVectorOperations("NPPST Vector Operations", outputLevel);
+
+    NCVTestSourceProvider<Ncv32u> testSrcRandom_32u(2010, 0, 0xFFFFFFFF, 4096, 4096);
+
+    generateNPPSTVectorTests(testListerNPPSTVectorOperations, testSrcRandom_32u, 4096*4096);
+
+    return testListerNPPSTVectorOperations.invoke();
+}
+
+bool nvidia_NPPST_Transpose(const std::string& test_data_path, OutputLevel outputLevel)
+{
+    path = test_data_path;
+    ncvSetDebugOutputHandler(devNullOutput);
+
+    NCVAutoTestLister testListerTranspose("NPPST Transpose", outputLevel);
+
+    NCVTestSourceProvider<Ncv32u> testSrcRandom_32u(2010, 0, 0xFFFFFFFF, 4096, 4096);
+    NCVTestSourceProvider<Ncv64u> testSrcRandom_64u(2010, 0, -1, 4096, 4096);
+
+    generateTransposeTests(testListerTranspose, testSrcRandom_32u);
+    generateTransposeTests(testListerTranspose, testSrcRandom_64u);
+
+    return testListerTranspose.invoke();
+}
+
+bool nvidia_NCV_Vector_Operations(const std::string& test_data_path, OutputLevel outputLevel)
+{
+    path = test_data_path;
+    ncvSetDebugOutputHandler(devNullOutput);
+
+    NCVAutoTestLister testListerVectorOperations("Vector Operations", outputLevel);
+
+    NCVTestSourceProvider<Ncv32u> testSrcRandom_32u(2010, 0, 0xFFFFFFFF, 4096, 4096);
+
+    generateVectorTests(testListerVectorOperations, testSrcRandom_32u, 4096*4096);
+
+    return testListerVectorOperations.invoke();
+
+}
+
+bool nvidia_NCV_Haar_Cascade_Loader(const std::string& test_data_path, OutputLevel outputLevel)
+{
+    path = test_data_path;
+    ncvSetDebugOutputHandler(devNullOutput);
+
+    NCVAutoTestLister testListerHaarLoader("Haar Cascade Loader", outputLevel);
+
+    generateHaarLoaderTests(testListerHaarLoader);
+
+    return testListerHaarLoader.invoke();
+}
+
+bool nvidia_NCV_Haar_Cascade_Application(const std::string& test_data_path, OutputLevel outputLevel)
+{
+    path = test_data_path;
+    ncvSetDebugOutputHandler(devNullOutput);
+
+    NCVAutoTestLister testListerHaarAppl("Haar Cascade Application", outputLevel);
+
+    NCVTestSourceProvider<Ncv8u> testSrcFacesVGA_8u(path + "group_1_640x480_VGA.pgm");
+
+    generateHaarApplicationTests(testListerHaarAppl, testSrcFacesVGA_8u, 1280, 720);
+
+    return testListerHaarAppl.invoke();
+}
+
+bool nvidia_NCV_Hypotheses_Filtration(const std::string& test_data_path, OutputLevel outputLevel)
+{
+    path = test_data_path;
+    ncvSetDebugOutputHandler(devNullOutput);
+
+    NCVAutoTestLister testListerHypFiltration("Hypotheses Filtration", outputLevel);
+
+    NCVTestSourceProvider<Ncv32u> testSrcRandom_32u(2010, 0, 0xFFFFFFFF, 4096, 4096);
+
+    generateHypothesesFiltrationTests(testListerHypFiltration, testSrcRandom_32u, 1024);
+
+    return testListerHypFiltration.invoke();
+}
+
+bool nvidia_NCV_Visualization(const std::string& test_data_path, OutputLevel outputLevel)
+{
+    path = test_data_path;
+    ncvSetDebugOutputHandler(devNullOutput);
+
+    NCVAutoTestLister testListerVisualize("Visualization", outputLevel);
+
+    NCVTestSourceProvider<Ncv8u> testSrcRandom_8u(2010, 0, 255, 4096, 4096);
+    NCVTestSourceProvider<Ncv32u> testSrcRandom_32u(2010, 0, RAND_MAX, 4096, 4096);
+
+    generateDrawRectsTests(testListerVisualize, testSrcRandom_8u, testSrcRandom_32u, 4096, 4096);
+    generateDrawRectsTests(testListerVisualize, testSrcRandom_32u, testSrcRandom_32u, 4096, 4096);
+
+    return testListerVisualize.invoke();
+}
+
 #endif /* CUDA_DISABLER */