--- conflicted
+++ resolved
@@ -126,7 +126,6 @@
     EXPECT_EQ(0, remove(filenameOutput.c_str()));
 }
 
-<<<<<<< HEAD
 TEST(Imgcodecs_EXR, readWrite_32FC1_PIZ)
 {
     const string root = cvtest::TS::ptr()->get_data_path();
@@ -144,7 +143,13 @@
     ASSERT_TRUE(cv::imwrite(filenameOutput, img, params));
     // Check generated file size to ensure that it's compressed with proper options
     ASSERT_EQ(849u, getFileSize(filenameOutput));
-=======
+    const Mat img2 = cv::imread(filenameOutput, IMREAD_UNCHANGED);
+    ASSERT_EQ(img2.type(), img.type());
+    ASSERT_EQ(img2.size(), img.size());
+    EXPECT_LE(cvtest::norm(img, img2, NORM_INF | NORM_RELATIVE), 1e-3);
+    EXPECT_EQ(0, remove(filenameOutput.c_str()));
+}
+
 // Note: YC to GRAYSCALE (IMREAD_GRAYSCALE | IMREAD_ANYDEPTH)
 // outputs a black image,
 // as does Y to RGB (IMREAD_COLOR | IMREAD_ANYDEPTH).
@@ -253,16 +258,13 @@
     ASSERT_EQ(CV_32FC1, img.type());
 
     ASSERT_TRUE(cv::imwrite(filenameOutput, img));
->>>>>>> 04a9ff88
-    const Mat img2 = cv::imread(filenameOutput, IMREAD_UNCHANGED);
-    ASSERT_EQ(img2.type(), img.type());
-    ASSERT_EQ(img2.size(), img.size());
-    EXPECT_LE(cvtest::norm(img, img2, NORM_INF | NORM_RELATIVE), 1e-3);
-    EXPECT_EQ(0, remove(filenameOutput.c_str()));
-}
-
-<<<<<<< HEAD
-=======
+    const Mat img2 = cv::imread(filenameOutput, IMREAD_UNCHANGED);
+    ASSERT_EQ(img2.type(), img.type());
+    ASSERT_EQ(img2.size(), img.size());
+    EXPECT_LE(cvtest::norm(img, img2, NORM_INF | NORM_RELATIVE), 1e-3);
+    EXPECT_EQ(0, remove(filenameOutput.c_str()));
+}
+
 TEST(Imgcodecs_EXR, read_RGBA_ignore_alpha)
 {
     const string root = cvtest::TS::ptr()->get_data_path();
@@ -302,6 +304,5 @@
     EXPECT_LE(cvtest::norm(img, img2, NORM_INF | NORM_RELATIVE), 1e-3);
     EXPECT_EQ(0, remove(filenameOutput.c_str()));
 }
->>>>>>> 04a9ff88
 
 }} // namespace